/**
 * Licensed to the Apache Software Foundation (ASF) under one
 * or more contributor license agreements.  See the NOTICE file
 * distributed with this work for additional information
 * regarding copyright ownership.  The ASF licenses this file
 * to you under the Apache License, Version 2.0 (the
 * "License"); you may not use this file except in compliance
 * with the License.  You may obtain a copy of the License at
 *
 *     http://www.apache.org/licenses/LICENSE-2.0
 *
 * Unless required by applicable law or agreed to in writing, software
 * distributed under the License is distributed on an "AS IS" BASIS,
 * WITHOUT WARRANTIES OR CONDITIONS OF ANY KIND, either express or implied.
 * See the License for the specific language governing permissions and
 * limitations under the License.
 */
package org.smartdata.rule.parser;


import org.antlr.v4.runtime.ParserRuleContext;
import org.antlr.v4.runtime.misc.Interval;
import org.smartdata.model.CmdletDescriptor;
import org.smartdata.model.rule.TimeBasedScheduleInfo;
import org.smartdata.model.rule.TranslateResult;
import org.smartdata.rule.exceptions.RuleParserException;
import org.smartdata.rule.objects.Property;
import org.smartdata.rule.objects.PropertyRealParas;
import org.smartdata.rule.objects.SmartObject;
import org.smartdata.utils.StringUtil;

import java.io.IOException;
import java.text.ParseException;
import java.text.SimpleDateFormat;
import java.util.ArrayList;
import java.util.Arrays;
import java.util.Date;
import java.util.HashMap;
import java.util.LinkedList;
import java.util.List;
import java.util.Map;
import java.util.regex.Matcher;
import java.util.regex.Pattern;

/** Convert SSM parse tree into internal representation. */
public class SmartRuleVisitTranslator extends SmartRuleBaseVisitor<TreeNode> {
  private Map<String, SmartObject> objects = new HashMap<>();
  private TreeNode objFilter = null;
  private TreeNode conditions = null;
  private List<PropertyRealParas> realParases = new LinkedList<>();

  private TimeBasedScheduleInfo timeBasedScheduleInfo = null;
  private CmdletDescriptor cmdDescriptor = null;
  private TranslationContext transCtx = null;
  private int[] condPostion;
  private long minTimeInverval = Long.MAX_VALUE;
  private List<String> pathCheckGlob = new ArrayList<>();

  public SmartRuleVisitTranslator() {}

  public SmartRuleVisitTranslator(TranslationContext transCtx) {
    this.transCtx = transCtx;
  }

  @Override
  public TreeNode visitRuleLine(SmartRuleParser.RuleLineContext ctx) {
    return visitChildren(ctx);
  }

  @Override
  public TreeNode visitObjTypeOnly(SmartRuleParser.ObjTypeOnlyContext ctx) {
    String objName = ctx.OBJECTTYPE().getText();
    SmartObject obj = SmartObject.getInstance(objName);
    objects.put(objName, obj);
    objects.put("Default", obj);
    return null;
  }

  @Override
  public TreeNode visitObjTypeWith(SmartRuleParser.ObjTypeWithContext ctx) {
    String objName = ctx.OBJECTTYPE().getText();
    SmartObject obj = SmartObject.getInstance(objName);
    objects.put(objName, obj);
    objects.put("Default", obj);
    objFilter = visit(ctx.objfilter());
    return null;
  }

  @Override
  public TreeNode visitConditions(SmartRuleParser.ConditionsContext ctx) {
    // System.out.println("Condition: " + ctx.getText());
    condPostion = new int[2];
    condPostion[0] = ctx.getStart().getStartIndex();
    condPostion[1] = ctx.getStop().getStopIndex();
    conditions = visit(ctx.boolvalue());
    return conditions;
  }

  @Override
  public TreeNode visitTriOnce(SmartRuleParser.TriOnceContext ctx) {
    timeBasedScheduleInfo = new TimeBasedScheduleInfo();
    return null;
  }

  @Override
  public TreeNode visitTriTimePoint(SmartRuleParser.TriTimePointContext ctx) {
    timeBasedScheduleInfo = new TimeBasedScheduleInfo();
    TreeNode tr = visit(ctx.timepointexpr());
    try {
      long tm = (Long) (tr.eval().getValue());
      timeBasedScheduleInfo.setStartTime(tm);
      timeBasedScheduleInfo.setEndTime(tm);
      return null;
    } catch (IOException e) {
      throw new RuleParserException("Evaluate 'AT' expression error");
    }
  }

  @Override
  public TreeNode visitTriCycle(SmartRuleParser.TriCycleContext ctx) {
    timeBasedScheduleInfo = new TimeBasedScheduleInfo();
    TreeNode tr = visit(ctx.timeintvalexpr());
    timeBasedScheduleInfo.setEvery(getLongConstFromTreeNode(tr));
    if (ctx.duringexpr() != null) {
      visit(ctx.duringexpr());
    } else {
      timeBasedScheduleInfo.setStartTime(getTimeNow());
      timeBasedScheduleInfo.setEndTime(TimeBasedScheduleInfo.FOR_EVER);
    }
    return null;
  }

  @Override
  public TreeNode visitTriFileEvent(SmartRuleParser.TriFileEventContext ctx) {
    return visitChildren(ctx);
  }

  // duringexpr : FROM timepointexpr (TO timepointexpr)? ;
  @Override
  public TreeNode visitDuringexpr(SmartRuleParser.DuringexprContext ctx) {
    TreeNode trFrom = visit(ctx.timepointexpr(0));
    timeBasedScheduleInfo.setStartTime(getLongConstFromTreeNode(trFrom));
    if (ctx.timepointexpr().size() > 1) {
      TreeNode trEnd = visit(ctx.timepointexpr(1));
      timeBasedScheduleInfo.setEndTime(getLongConstFromTreeNode(trEnd));
    } else {
      timeBasedScheduleInfo.setEndTime(TimeBasedScheduleInfo.FOR_EVER);
    }
    return null;
  }

  private long getLongConstFromTreeNode(TreeNode tr) {
    if (tr.isOperNode()) {
      throw new RuleParserException("Should be a ValueNode");
    }

    try {
      return (Long) (tr.eval().getValue());
    } catch (IOException e) {
      throw new RuleParserException("Evaluate ValueNode error:" + tr);
    }
  }

  // time point

  @Override
  public TreeNode visitTpeCurves(SmartRuleParser.TpeCurvesContext ctx) {
    return visit(ctx.getChild(1));
  }

  @Override
  public TreeNode visitTpeNow(SmartRuleParser.TpeNowContext ctx) {
    return new ValueNode(new VisitResult(ValueType.TIMEPOINT, getTimeNow()));
  }

  private long getTimeNow() {
    if (transCtx != null) {
      return transCtx.getSubmitTime();
    }
    return System.currentTimeMillis();
  }

  @Override
  public TreeNode visitTpeTimeConst(SmartRuleParser.TpeTimeConstContext ctx) {
    String text = ctx.getText();
    String tc = text.substring(1, text.length() - 1);
    return pharseConstTimePoint(tc);
  }

  // | timepointexpr ('+' | '-') timeintvalexpr              #tpeTimeExpr
  @Override
  public TreeNode visitTpeTimeExpr(SmartRuleParser.TpeTimeExprContext ctx) {
    return generalExprOpExpr(ctx);
    // return evalLongExpr(ctx, ValueType.TIMEPOINT);
  }

  @Override
  public TreeNode visitTpeTimeId(SmartRuleParser.TpeTimeIdContext ctx) {
    TreeNode node = visitChildren(ctx);
    if (!node.isOperNode()) {
      if (((ValueNode) node).getValueType() == ValueType.TIMEPOINT) {
        return node;
      }
    }
    throw new RuleParserException(
        "Invalid attribute type in expression for '" + ctx.getText() + "'");
  }

  // Time interval

  @Override
  public TreeNode visitTieCurves(SmartRuleParser.TieCurvesContext ctx) {
    return visit(ctx.getChild(1));
  }

  // | timepointexpr '-' timepointexpr                       #tieTpExpr
  @Override
  public TreeNode visitTieTpExpr(SmartRuleParser.TieTpExprContext ctx) {
    return generalExprOpExpr(ctx);
    // return evalLongExpr(ctx, ValueType.TIMEINTVAL);
  }

  @Override
  public TreeNode visitTieConst(SmartRuleParser.TieConstContext ctx) {
    return pharseConstTimeInterval(ctx.getText());
  }

  // timeintvalexpr ('-' | '+') timeintvalexpr             #tieTiExpr
  @Override
  public TreeNode visitTieTiExpr(SmartRuleParser.TieTiExprContext ctx) {
    return generalExprOpExpr(ctx);
    // return evalLongExpr(ctx, ValueType.TIMEINTVAL);
  }

  @Override
  public TreeNode visitTieTiIdExpr(SmartRuleParser.TieTiIdExprContext ctx) {
    TreeNode node = visitChildren(ctx);
    if (!node.isOperNode()) {
      if (((ValueNode) node).getValueType() == ValueType.TIMEINTVAL) {
        return node;
      }
    }
    throw new RuleParserException(
        "Invalid attribute type in expression for '" + ctx.getText() + "'");
  }

  private SmartObject createIfNotExist(String objName) {
    SmartObject obj = objects.get(objName);
    if (obj == null) {
      obj = SmartObject.getInstance(objName);
      objects.put(objName, obj);
    }
    return obj;
  }

  // ID

  @Override
  public TreeNode visitIdAtt(SmartRuleParser.IdAttContext ctx) {
    // System.out.println("Bare ID: " + ctx.getText());
    Property p = objects.get("Default").getProperty(ctx.getText());
    if (p == null) {
      throw new RuleParserException(
          "Object "
              + objects.get("Default").toString()
              + " does not have a attribute named '"
              + "'"
              + ctx.getText());
    }

    if (p.getParamsTypes() != null) {
      throw new RuleParserException("Should have no parameter(s) for " + ctx.getText());
    }
    PropertyRealParas realParas = new PropertyRealParas(p, null);
    realParases.add(realParas);
    return new ValueNode(new VisitResult(p.getValueType(), null, realParas));
  }

  @Override
  public TreeNode visitIdObjAtt(SmartRuleParser.IdObjAttContext ctx) {
    SmartObject obj = createIfNotExist(ctx.OBJECTTYPE().toString());
    Property p = obj.getProperty(ctx.ID().getText());
    if (p == null) {
      throw new RuleParserException(
          "Object "
              + obj.toString()
              + " does not have a attribute named '"
              + "'"
              + ctx.ID().getText());
    }
    if (p.getParamsTypes() != null) {
      throw new RuleParserException("Should have no parameter(s) for " + ctx.getText());
    }
    PropertyRealParas realParas = new PropertyRealParas(p, null);
    realParases.add(realParas);
    return new ValueNode(new VisitResult(p.getValueType(), null, realParas));
  }

  @Override
  public TreeNode visitIdAttPara(SmartRuleParser.IdAttParaContext ctx) {
    SmartObject obj = createIfNotExist("Default");
    Property p = obj.getProperty(ctx.ID().getText());
    if (p == null) {
      throw new RuleParserException(
          "Object "
              + obj.toString()
              + " does not have a attribute named '"
              + ctx.ID().getText()
              + "'");
    }

    if (p.getParamsTypes() == null) {
      throw new RuleParserException(
          obj.toString() + "." + ctx.ID().getText() + " does not need parameter(s)");
    }

    int numParameters = ctx.getChildCount() / 2 - 1;
    if (p.getParamsTypes().size() != numParameters) {
      throw new RuleParserException(
          obj.toString()
              + "."
              + ctx.ID().getText()
              + " needs "
              + p.getParamsTypes().size()
              + " instead of "
              + numParameters);
    }

    return parseIdParams(ctx, p, 2);
  }

  @Override
  public TreeNode visitIdObjAttPara(SmartRuleParser.IdObjAttParaContext ctx) {
    String objName = ctx.OBJECTTYPE().getText();
    String propertyName = ctx.ID().getText();
    Property p = createIfNotExist(objName).getProperty(propertyName);

    if (p == null) {
      throw new RuleParserException(
          "Object "
              + ctx.OBJECTTYPE().toString()
              + " does not have a attribute named '"
              + "'"
              + ctx.ID().getText());
    }

    if (p.getParamsTypes() == null) {
      throw new RuleParserException(
          ctx.OBJECTTYPE().toString() + "." + ctx.ID().getText() + " does not need parameter(s)");
    }

    int numParameters = ctx.getChildCount() / 2 - 2;
    if (p.getParamsTypes().size() != numParameters) {
      throw new RuleParserException(
          ctx.OBJECTTYPE().toString()
              + "."
              + ctx.ID().getText()
              + " needs "
              + p.getParamsTypes().size()
              + " instead of "
              + numParameters);
    }

    return parseIdParams(ctx, p, 4);
  }

  private TreeNode parseIdParams(ParserRuleContext ctx, Property p, int start) {
    int paraIndex = 0;
    List<Object> paras = new ArrayList<>();
    // String a = ctx.getText();
    for (int i = start; i < ctx.getChildCount() - 1; i += 2) {
      String c = ctx.getChild(i).getText();
      TreeNode res = visit(ctx.getChild(i));
      if (res.isOperNode()) {
        throw new RuleParserException("Should be direct.");
      }
      if (res.getValueType() != p.getParamsTypes().get(paraIndex)) {
        throw new RuleParserException("Unexpected parameter type: " + ctx.getChild(i).getText());
      }
      Object value = ((ValueNode) res).eval().getValue();
      paras.add(value);

      if (p.getParamsTypes().get(paraIndex) == ValueType.TIMEINTVAL) {
        minTimeInverval = Math.min((long) value, minTimeInverval);
      }

      paraIndex++;
    }
    PropertyRealParas realParas = new PropertyRealParas(p, paras);
    realParases.add(realParas);
    return new ValueNode(new VisitResult(p.getValueType(), null, realParas));
  }

  // numricexpr

  @Override
  public TreeNode visitNumricexprId(SmartRuleParser.NumricexprIdContext ctx) {
    return visit(ctx.id());
  }
  /**
   * {@inheritDoc}
   *
   * <p>The default implementation returns the result of calling {@link #visitChildren} on {@code
   * ctx}.
   */
  @Override
  public TreeNode visitNumricexprCurve(SmartRuleParser.NumricexprCurveContext ctx) {
    return visit(ctx.numricexpr());
  }

  // numricexpr opr numricexpr
  @Override
  public TreeNode visitNumricexprAdd(SmartRuleParser.NumricexprAddContext ctx) {
    return generalExprOpExpr(ctx);
  }

  @Override
  public TreeNode visitNumricexprMul(SmartRuleParser.NumricexprMulContext ctx) {
    return generalExprOpExpr(ctx);
  }

  @Override
  public TreeNode visitNumricexprLong(SmartRuleParser.NumricexprLongContext ctx) {
    return pharseConstLong(ctx.LONG().getText());
  }

  private TreeNode generalExprOpExpr(ParserRuleContext ctx) {
    TreeNode r1 = visit(ctx.getChild(0));
    TreeNode r2 = visit(ctx.getChild(2));
    return generalHandleExpr(ctx.getChild(1).getText(), r1, r2);
  }

  private TreeNode generalHandleExpr(String operator, TreeNode left, TreeNode right) {
    TreeNode ret;
    try {
      if (left.isOperNode() || right.isOperNode()) {
        ret = new OperNode(OperatorType.fromString(operator), left, right);
      } else if (left.eval().isConst() && right.eval().isConst()) {
        ret = new ValueNode(left.eval().eval(OperatorType.fromString(operator), right.eval()));
      } else {
        ret = new OperNode(OperatorType.fromString(operator), left, right);
      }

      if (ret.isOperNode()) {
        left.setParent(ret);
        if (right != null) {
          right.setParent(ret);

          if (!right.isOperNode()) {
            VisitResult vs = ((ValueNode) right).eval();
            if (vs.isConst() && vs.getValueType() == ValueType.TIMEINTVAL) {
              minTimeInverval = Math.min((long) vs.getValue(), minTimeInverval);
            }
          }
        }
      }
    } catch (IOException e) {
      throw new RuleParserException(e.getMessage());
    }
    return ret;
  }

  // bool value
  @Override
  public TreeNode visitBvAndOR(SmartRuleParser.BvAndORContext ctx) {
    return generalExprOpExpr(ctx);
  }

  @Override
  public TreeNode visitBvId(SmartRuleParser.BvIdContext ctx) {
    return visit(ctx.id());
  }

  @Override
  public TreeNode visitBvNot(SmartRuleParser.BvNotContext ctx) {
    TreeNode left = visit(ctx.boolvalue());
    // TODO: bypass null
    TreeNode right = new ValueNode(new VisitResult(ValueType.BOOLEAN, null));
    return generalHandleExpr(ctx.NOT().getText(), left, right);
  }

  @Override
  public TreeNode visitBvCurve(SmartRuleParser.BvCurveContext ctx) {
    return visit(ctx.boolvalue());
  }

  @Override
  public TreeNode visitBvCompareexpr(SmartRuleParser.BvCompareexprContext ctx) {
    return visit(ctx.compareexpr());
  }

  // Compare

  @Override
  public TreeNode visitCmpIdLong(SmartRuleParser.CmpIdLongContext ctx) {
    return generalExprOpExpr(ctx);
  }

  @Override
  public TreeNode visitCmpIdString(SmartRuleParser.CmpIdStringContext ctx) {
    return generalExprOpExpr(ctx);
  }

  @Override
  public TreeNode visitCmpIdStringMatches(SmartRuleParser.CmpIdStringMatchesContext ctx) {
    return generalExprOpExpr(ctx);
  }

  @Override
  public TreeNode visitCmpTimeintvalTimeintval(SmartRuleParser.CmpTimeintvalTimeintvalContext ctx) {
    return generalExprOpExpr(ctx);
  }

  @Override
  public TreeNode visitCmpTimepointTimePoint(SmartRuleParser.CmpTimepointTimePointContext ctx) {
    return generalExprOpExpr(ctx);
  }

  // String
  @Override
  public TreeNode visitStrPlus(SmartRuleParser.StrPlusContext ctx) {
    return generalExprOpExpr(ctx);
  }

  @Override
  public TreeNode visitStrOrdString(SmartRuleParser.StrOrdStringContext ctx) {
    return pharseConstString(ctx.STRING().getText());
  }

  @Override
  public TreeNode visitStrID(SmartRuleParser.StrIDContext ctx) {
    return visit(ctx.id());
  }

  @Override
  public TreeNode visitStrCurve(SmartRuleParser.StrCurveContext ctx) {
    return visit(ctx.getChild(1));
  }

  @Override
  public TreeNode visitStrTimePointStr(SmartRuleParser.StrTimePointStrContext ctx) {
    return new ValueNode(new VisitResult(ValueType.STRING, ctx.TIMEPOINTCONST().getText()));
  }

  @Override
  public TreeNode visitConstLong(SmartRuleParser.ConstLongContext ctx) {
    return pharseConstLong(ctx.getText());
  }

  @Override
  public TreeNode visitConstString(SmartRuleParser.ConstStringContext ctx) {
    return pharseConstString(ctx.getText());
  }

  @Override
  public TreeNode visitConstTimeInverval(SmartRuleParser.ConstTimeInvervalContext ctx) {
    return pharseConstTimeInterval(ctx.getText());
  }

  @Override
  public TreeNode visitConstTimePoint(SmartRuleParser.ConstTimePointContext ctx) {
    return pharseConstTimePoint(ctx.getText());
  }

  private TreeNode pharseConstTimeInterval(String str) {
    long intval = StringUtil.pharseTimeString(str);
    return new ValueNode(new VisitResult(ValueType.TIMEINTVAL, intval));
  }

  private TreeNode pharseConstString(String str) {
    String ret = str.substring(1, str.length() - 1);
    return new ValueNode(new VisitResult(ValueType.STRING, ret));
  }

  private TreeNode pharseConstLong(String strLong) {
    String str = strLong.toUpperCase();
    Long ret = 0L;
    long times = 1;
    try {
      Pattern p = Pattern.compile("[PTGMK]?B");
      Matcher m = p.matcher(str);
      String unit = "";
      if (m.find()) {
        unit = m.group();
      }
      str = str.substring(0, str.length() - unit.length());
      switch (unit) {
        case "PB":
          times *= 1024L * 1024 * 1024 * 1024 * 1024;
          break;
        case "TB":
          times *= 1024L * 1024 * 1024 * 1024;
          break;
        case "GB":
          times *= 1024L * 1024 * 1024;
          break;
        case "MB":
          times *= 1024L * 1024;
          break;
        case "KB":
          times *= 1024L;
          break;
      }
      ret = Long.parseLong(str);
    } catch (NumberFormatException e) {
      // ignore, impossible
    }
    return new ValueNode(new VisitResult(ValueType.LONG, ret * times));
  }

  @Override
  public TreeNode visitCmdlet(SmartRuleParser.CmdletContext ctx) {
    Interval i = new Interval(ctx.getStart().getStartIndex(), ctx.getStop().getStopIndex());
    String cmd = ctx.getStart().getInputStream().getText(i);
    try {
      cmdDescriptor = CmdletDescriptor.fromCmdletString(cmd);
    } catch (ParseException e) {
      throw new RuleParserException(e.getMessage());
    }
    return null;
  }

  public TreeNode pharseConstTimePoint(String str) {
    SimpleDateFormat ft = new SimpleDateFormat("yyyy-MM-dd HH:mm:ss");
    TreeNode result;
    Date date;
    try {
      date = ft.parse(str);
      result = new ValueNode(new VisitResult(ValueType.TIMEPOINT, date.getTime()));
    } catch (ParseException e) {
      throw new RuleParserException("Invalid time point string '" + str + "'");
    }
    return result;
  }

  private void setDefaultTimeBasedScheduleInfo() {
    if (timeBasedScheduleInfo == null) {
      long intval = 5000;
      if (minTimeInverval != Long.MAX_VALUE) {
        intval = Math.max(intval, minTimeInverval / 20);
      }
      timeBasedScheduleInfo =
          new TimeBasedScheduleInfo(getTimeNow(), TimeBasedScheduleInfo.FOR_EVER, intval);
    }
  }

  List<String> sqlStatements = new LinkedList<>();
  List<String> tempTableNames = new LinkedList<>();
  Map<String, List<Object>> dynamicParameters = new HashMap<>();

  public TranslateResult generateSql() throws IOException {
    String ret = "";
    TreeNode l = objFilter != null ? objFilter : conditions;
    TreeNode r = objFilter == null ? objFilter : conditions;
    switch (objects.get("Default").getType()) {
      case DIRECTORY:
      case FILE:
        ret = "SELECT path FROM file";
        break;
      default:
        throw new IOException(
            "No operation defined for Object " + objects.get("Default").getType());
    }

    if (l != null) {
      TreeNode actRoot = r == null ? l : new OperNode(OperatorType.AND, l, r);
      if (r != null) {
        l.setParent(actRoot);
        r.setParent(actRoot);
      }
      TreeNode root = new OperNode(OperatorType.NONE, actRoot, null);
      actRoot.setParent(root);
      ret += " WHERE " + doGenerateSql(root, "file").getRet() + ";";
    }

    sqlStatements.add(ret);
    setDefaultTimeBasedScheduleInfo();

    return new TranslateResult(
        sqlStatements,
        tempTableNames,
        dynamicParameters,
        sqlStatements.size() - 1,
        timeBasedScheduleInfo,
        cmdDescriptor,
        condPostion,
        pathCheckGlob);
  }

  private class NodeTransResult {
    private String tableName;
    private String ret;
    private boolean invert;

    public NodeTransResult(String tableName, String ret) {
      this.tableName = tableName;
      this.ret = ret;
    }

    public NodeTransResult(String tableName, String ret, boolean invert) {
      this.tableName = tableName;
      this.ret = ret;
      this.invert = invert;
    }

    public String getTableName() {
      return tableName;
    }

    public String getRet() {
      return ret;
    }

    public boolean isInvert() {
      return invert;
    }
  }

  private String connectTables(String baseTable, NodeTransResult curr) {
    String[] key = TableMetaData.getJoinableKey(baseTable, curr.getTableName());
    String subSql = null;
    if (key == null) {
      return "(SELECT COUNT(*) FROM "
          + curr.getTableName()
          + (curr.getRet() != null ? " WHERE (" + curr.getRet() + ")" : "")
          + ") <> 0";
    } else {
      String con = "";
      if (curr.isInvert() && curr.getTableName().startsWith("VIR_ACC_CNT_TAB_")) {
        con = " NOT";
      }
      return key[0]
          + con
          + " IN "
          + "(SELECT "
          + key[1]
          + " FROM "
          + curr.getTableName()
          + (curr.getRet() != null ? " WHERE (" + curr.getRet() + ")" : "")
          + ")";
    }
  }

  private boolean procAcc = false;

  public NodeTransResult doGenerateSql(TreeNode root, String tableName) throws IOException {
    if (root == null) {
      return new NodeTransResult(tableName, "");
    }

    if (root.isOperNode()) {
      OperatorType optype = ((OperNode) root).getOperatorType();
      String op = optype.getOpInSql();
      NodeTransResult lop = doGenerateSql(root.getLeft(), tableName);
      NodeTransResult rop = null;
      if (optype != OperatorType.NOT) {
        rop = doGenerateSql(root.getRight(), tableName);
      }

      boolean bEflag = false;
      if (lop.getTableName() == null && rop.getTableName() != null) {
        NodeTransResult temp = lop;
        lop = rop;
        rop = temp;
        bEflag = true;
      }

      if (optype == OperatorType.AND || optype == OperatorType.OR || optype == OperatorType.NONE) {
        String lopTable = lop.getTableName();
        if (lopTable != null && !lopTable.equals(tableName)) {
          lop = new NodeTransResult(tableName, connectTables(tableName, lop));
        }

        String ropTable = rop.getTableName();
        if (ropTable != null && !ropTable.equals(tableName)) {
          rop = new NodeTransResult(tableName, connectTables(tableName, rop));
        }
      }

      if (optype == OperatorType.NOT) {
        return new NodeTransResult(tableName, op + " " + connectTables(tableName, lop));
      }

      boolean procAccLt = false;
      String res;
      if (op.length() > 0) {
        String ropStr = rop.getRet();
        if (optype == OperatorType.MATCHES) {
          ropStr = ropStr.replace("*", "%");
          ropStr = ropStr.replace("?", "_");
        }

        if (bEflag && !procAcc) {
          switch (optype) {
            case LT:
              op = ">";
              break;
            case LE:
              op = ">=";
              break;
            case GT:
              op = "<";
              break;
            case GE:
              op = "<=";
              break;
          }
        }

        if (procAcc) {
          switch (optype) {
            case LT:
              op = ">=";
              procAccLt = true;
              break;
            case LE:
              op = ">";
              procAccLt = true;
              break;
            case EQ:
              if (ropStr.equals("0")) {
                ropStr = "1";
                op = ">=";
                procAccLt = true;
              }
              break;
          }
          procAcc = false;
        }
        res = "(" + lop.getRet() + " " + op + " " + ropStr + ")";
      } else {
        res = "(" + lop.getRet() + ")";
      }

      return new NodeTransResult(
          lop.getTableName() != null ? lop.getTableName() : rop.getTableName(), res, procAccLt);

    } else {
      ValueNode vNode = (ValueNode) root;
      VisitResult vr = vNode.eval();
      if (vr.isConst()) {
        switch (vr.getValueType()) {
          case TIMEINTVAL:
          case TIMEPOINT:
          case LONG:
            return new NodeTransResult(null, "" + ((Long) vr.getValue()));
          case STRING:
            return new NodeTransResult(null, "'" + ((String) vr.getValue()) + "'");
          case BOOLEAN:
            if ((Boolean) vr.getValue()) {
              return new NodeTransResult(null, "1");
            } else {
              return new NodeTransResult(null, "0");
            }
          default:
            throw new IOException("Type = " + vr.getValueType().toString());
        }
      } else {
        PropertyRealParas realParas = vr.getRealParas();
        Property p = realParas.getProperty();

        // TODO: Handle not
        if (p.getPropertyName().equals("path")) {
          ValueNode pathStrNode = (ValueNode) (vNode.getPeer());
          VisitResult pathVr = pathStrNode.eval();
          String pathStr = (String) pathVr.getValue();
          pathCheckGlob.add(pathStr);
        }

        // TODO: hard code now, abstract later
        if (p.getPropertyName().equals("accessCount")) {
          String rid = "";
          if (transCtx != null) {
            rid = transCtx.getRuleId() + "_";
          }
          String virTab = "VIR_ACC_CNT_TAB_" + rid + realParas.instId();
          if (!tempTableNames.contains(virTab)) {
            tempTableNames.add(virTab);
            sqlStatements.add("DROP TABLE IF EXISTS " + virTab + ";");
            sqlStatements.add("$@genVirtualAccessCountTable(" + virTab + ")");
            dynamicParameters.put(virTab, Arrays.asList(realParas.getValues(), virTab));
          }
          procAcc = true;
          return new NodeTransResult(virTab, realParas.formatParameters());
        }

<<<<<<< HEAD
        if (p.getPropertyName().equals("accessCountTop")) {
=======
        if (p.getPropertyName().equals("accessCountTop")
            || p.getPropertyName().equals("accessCountBottom")) {
          boolean topFlag = p.getPropertyName().equals("accessCountTop");
>>>>>>> e7f79085
          String rid = "";
          if (transCtx != null) {
            rid = transCtx.getRuleId() + "_";
          }
          String virTab = "VIR_ACC_CNT_TAB_" + rid + "accessCount_"
              + realParas.getValues().get(0).toString();
          if (!tempTableNames.contains(virTab)) {
            tempTableNames.add(virTab);
            sqlStatements.add("DROP TABLE IF EXISTS " + virTab + ";");
            sqlStatements.add("$@genVirtualAccessCountTable(" + virTab + ")");
            dynamicParameters.put(virTab, Arrays.asList(realParas.getValues(), virTab));
          }
<<<<<<< HEAD
          String mStr = virTab + "_top_" + realParas.getValues().get(1).toString();
          String mStrValue = mStr + "_value";
          sqlStatements.add("$@genVirtualAccessCountTableTopValue(" + mStr + ")");
=======
          String mStr = virTab + (topFlag ? "_top_" : "_bottom_")
              + realParas.getValues().get(1).toString();
          String func = "$@genVirtualAccessCountTable" + (topFlag ? "Top" : "Bottom") + "Value";
          String mStrValue = mStr + "_value";
          sqlStatements.add(func + "(" + mStr + ")");
>>>>>>> e7f79085
          dynamicParameters.put(mStr, Arrays.asList(realParas.getValues(), virTab, mStrValue));
          procAcc = true;
          return new NodeTransResult(null, "$" + mStrValue);
        }

        return new NodeTransResult(p.getTableName(), realParas.formatParameters());
      }
    }
    // return new NodeTransResult(tableName, "");
  }
}<|MERGE_RESOLUTION|>--- conflicted
+++ resolved
@@ -884,13 +884,9 @@
           return new NodeTransResult(virTab, realParas.formatParameters());
         }
 
-<<<<<<< HEAD
-        if (p.getPropertyName().equals("accessCountTop")) {
-=======
         if (p.getPropertyName().equals("accessCountTop")
             || p.getPropertyName().equals("accessCountBottom")) {
           boolean topFlag = p.getPropertyName().equals("accessCountTop");
->>>>>>> e7f79085
           String rid = "";
           if (transCtx != null) {
             rid = transCtx.getRuleId() + "_";
@@ -903,17 +899,11 @@
             sqlStatements.add("$@genVirtualAccessCountTable(" + virTab + ")");
             dynamicParameters.put(virTab, Arrays.asList(realParas.getValues(), virTab));
           }
-<<<<<<< HEAD
-          String mStr = virTab + "_top_" + realParas.getValues().get(1).toString();
-          String mStrValue = mStr + "_value";
-          sqlStatements.add("$@genVirtualAccessCountTableTopValue(" + mStr + ")");
-=======
           String mStr = virTab + (topFlag ? "_top_" : "_bottom_")
               + realParas.getValues().get(1).toString();
           String func = "$@genVirtualAccessCountTable" + (topFlag ? "Top" : "Bottom") + "Value";
           String mStrValue = mStr + "_value";
           sqlStatements.add(func + "(" + mStr + ")");
->>>>>>> e7f79085
           dynamicParameters.put(mStr, Arrays.asList(realParas.getValues(), virTab, mStrValue));
           procAcc = true;
           return new NodeTransResult(null, "$" + mStrValue);
