--- conflicted
+++ resolved
@@ -35,7 +35,6 @@
    required string filePath = 1;
 }
 
-<<<<<<< HEAD
 message CompressionFileStateProto {
   required int32 bufferSize = 1;
   required string compressionImpl = 2;
@@ -43,7 +42,7 @@
   required int64 compressedLength = 4;
   repeated int64 originalPos = 5;
   repeated int64 compressedPos = 6;
-=======
+
 message FileStateProto {
   required string path = 1;
   required int32 type = 2;
@@ -51,10 +50,6 @@
   optional CompressionFileStateProto compressionFileState = 4;
   optional CompactFileStateProto compactFileState = 5;
   optional S3FileStateProto s3FileState = 6;
-}
-
-message CompressionFileStateProto {
->>>>>>> 2cd81809
 }
 
 message CompactFileStateProto {
