--- conflicted
+++ resolved
@@ -120,7 +120,6 @@
   public static final String SMART_TIDB_ENABLED = "smart.tidb.enable";
   public static final boolean SMART_TIDB_ENABLED_DEFAULT = false;
 
-<<<<<<< HEAD
   public static final String PD_CLIENT_PORT_KEY = "pd.client.port";
   public static final String PD_CLIENT_PORT_DEFAULT = "7060";
   public static final String PD_PEER_PORT_KEY = "pd.peer.port";
@@ -129,11 +128,10 @@
   public static final String TIKV_SERVICE_PORT_DEFAULT = "20160";
   public static final String TIDB_SERVICE_PORT_KEY = "tidb.service.port";
   public static final String TIDB_SERVICE_PORT_KEY_DEFAULT = "7070";
-=======
+
   // Compression
   public static final String SMART_COMPRESSION_IMPL = "smart.compression.impl";
   public static final String SMART_COMPRESSION_IMPL_DEFAULT = "snappy";
   public static final String SMART_COMPRESSION_BUFFER_SIZE = "smart.compression.buffer.size";
   public static final int SMART_COMPRESSION_BUFFER_SIZE_DEFAULT = 262144;
->>>>>>> 0b17fe6a
 }