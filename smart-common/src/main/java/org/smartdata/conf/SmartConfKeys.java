/**
 * Licensed to the Apache Software Foundation (ASF) under one
 * or more contributor license agreements.  See the NOTICE file
 * distributed with this work for additional information
 * regarding copyright ownership.  The ASF licenses this file
 * to you under the Apache License, Version 2.0 (the
 * "License"); you may not use this file except in compliance
 * with the License.  You may obtain a copy of the License at
 *
 *     http://www.apache.org/licenses/LICENSE-2.0
 *
 * Unless required by applicable law or agreed to in writing, software
 * distributed under the License is distributed on an "AS IS" BASIS,
 * WITHOUT WARRANTIES OR CONDITIONS OF ANY KIND, either express or implied.
 * See the License for the specific language governing permissions and
 * limitations under the License.
 */
package org.smartdata.conf;

/**
 * This class contains the configure keys needed by SSM.
 */
public class SmartConfKeys {
  public static final String SMART_DFS_ENABLED = "smart.dfs.enabled";
  public static final boolean SMART_DFS_ENABLED_DEFAULT = true;

  public static final String SMART_CONF_DIR_KEY = "smart.conf.dir";
  public static final String SMART_HADOOP_CONF_DIR_KEY = "smart.hadoop.conf.path";
  public static final String SMART_CONF_DIR_DEFAULT = "conf";
  public static final String SMART_LOG_DIR_KEY = "smart.log.dir";
  public static final String SMART_LOG_DIR_DEFAULT = "logs";

  public static final String SMART_SERVICE_MODE_KEY = "smart.service.mode";
  public static final String SMART_SERVICE_MODE_DEFAULT = "HDFS";
  public static final String SMART_NAMESPACE_FETCHER_BATCH_KEY = "smart.namespace.fetcher.batch";
  public static final int SMART_NAMESPACE_FETCHER_BATCH_DEFAULT = 500;

  public static final String SMART_DFS_NAMENODE_RPCSERVER_KEY = "smart.dfs.namenode.rpcserver";

  // Configure keys for HDFS
  public static final String SMART_NAMESPACE_FETCHER_IGNORE_UNSUCCESSIVE_INOTIFY_EVENT_KEY =
      "smart.namespace.fetcher.ignore.unsuccessive.inotify.event";
  public static final boolean SMART_NAMESPACE_FETCHER_IGNORE_UNSUCCESSIVE_INOTIFY_EVENT_DEFAULT =
      false;
  public static final String SMART_NAMESPACE_FETCHER_PRODUCERS_NUM_KEY =
      "smart.namespace.fetcher.producers.num";
  public static final int SMART_NAMESPACE_FETCHER_PRODUCERS_NUM_DEFAULT = 3;
  public static final String SMART_NAMESPACE_FETCHER_CONSUMERS_NUM_KEY =
      "smart.namespace.fetcher.consumers.num";
  public static final int SMART_NAMESPACE_FETCHER_CONSUMERS_NUM_DEFAULT = 3;

  // Configure keys for Alluxio
  public static final String SMART_ALLUXIO_MASTER_HOSTNAME_KEY = "smart.alluxio.master.hostname";
  public static final String SMART_ALLUXIO_CONF_DIR_KEY = "smart.alluxio.conf.dir";

  // SSM
  public static final String SMART_SERVER_RPC_ADDRESS_KEY = "smart.server.rpc.address";
  public static final String SMART_SERVER_RPC_ADDRESS_DEFAULT = "0.0.0.0:7042";
  public static final String SMART_SERVER_RPC_HANDLER_COUNT_KEY = "smart.server.rpc.handler.count";
  public static final int SMART_SERVER_RPC_HANDLER_COUNT_DEFAULT = 80;
  public static final String SMART_SERVER_HTTP_ADDRESS_KEY = "smart.server.http.address";
  public static final String SMART_SERVER_HTTP_ADDRESS_DEFAULT = "0.0.0.0:7045";
  public static final String SMART_SERVER_HTTPS_ADDRESS_KEY = "smart.server.https.address";
  public static final String SMART_SECURITY_ENABLE = "smart.security.enable";
  public static final String SMART_SERVER_KEYTAB_FILE_KEY = "smart.server.keytab.file";
  public static final String SMART_SERVER_KERBEROS_PRINCIPAL_KEY =
    "smart.server.kerberos.principal";
  public static final String SMART_AGENT_KEYTAB_FILE_KEY = "smart.server.keytab.file";
  public static final String SMART_AGENT_KERBEROS_PRINCIPAL_KEY =
    "smart.agent.kerberos.principal";
  public static final String SMART_SECURITY_CLIENT_PROTOCOL_ACL =
    "smart.security.client.protocol.acl";
  public static final String SMART_SECURITY_ADMIN_PROTOCOL_ACL =
    "smart.security.admin.protocol.acl";

  public static final String SMART_METASTORE_DB_URL_KEY = "smart.metastore.db.url";

  // StatesManager

  // RuleManager
  public static final String SMART_RULE_EXECUTORS_KEY = "smart.rule.executors";
  public static final int SMART_RULE_EXECUTORS_DEFAULT = 5;

  public static final String SMART_CMDLET_EXECUTORS_KEY = "smart.cmdlet.executors";
  public static final int SMART_CMDLET_EXECUTORS_DEFAULT = 40;
  public static final String SMART_DISPATCH_CMDLETS_EXTRA_NUM_KEY =
      "smart.dispatch.cmdlets.extra.num";
  public static final int SMART_DISPATCH_CMDLETS_EXTRA_NUM_DEFAULT = 10;

  // Keep it only for test
  public static final String SMART_ENABLE_ZEPPELIN_WEB = "smart.zeppelin.web.enable";
  public static final boolean SMART_ENABLE_ZEPPELIN_WEB_DEFAULT = true;

  // Cmdlets
  public static final String SMART_CMDLET_MAX_NUM_PENDING_KEY =
      "smart.cmdlet.max.num.pending";
  public static final int SMART_CMDLET_MAX_NUM_PENDING_DEFAULT = 20000;
  public static final String SMART_CMDLET_HIST_MAX_NUM_RECORDS_KEY =
      "smart.cmdlet.hist.max.num.records";
  public static final int SMART_CMDLET_HIST_MAX_NUM_RECORDS_DEFAULT =
      100000;
  public static final String SMART_CMDLET_HIST_MAX_RECORD_LIFETIME_KEY =
      "smart.cmdlet.hist.max.record.lifetime";
  public static final String SMART_CMDLET_HIST_MAX_RECORD_LIFETIME_DEFAULT =
      "30day";
  public static final String SMART_CMDLET_CACHE_BATCH =
      "smart.cmdlet.cache.batch";
  public static final int SMART_CMDLET_CACHE_BATCH_DEFAULT =
      600;
  public static final String SMART_CMDLET_MOVER_MAX_CONCURRENT_BLOCKS_PER_SRV_INST_KEY =
      "smart.cmdlet.mover.max.concurrent.blocks.per.srv.inst";
  public static final int SMART_CMDLET_MOVER_MAX_CONCURRENT_BLOCKS_PER_SRV_INST_DEFAULT = 0;

  // Schedulers
  public static final String SMART_COPY_SCHEDULER_BASE_SYNC_BATCH =
      "smart.copy.scheduler.base.sync.batch";
  public static final int SMART_COPY_SCHEDULER_BASE_SYNC_BATCH_DEFAULT =
      500;

  // Dispatcher
  public static final String SMART_CMDLET_DISPATCHER_LOG_DISP_RESULT_KEY =
      "smart.cmdlet.dispatcher.log.disp.result";
  public static final boolean SMART_CMDLET_DISPATCHER_LOG_DISP_RESULT_DEFAULT = true;
  public static final String SMART_CMDLET_DISPATCHERS_KEY = "smart.cmdlet.dispatchers";
  public static final int SMART_CMDLET_DISPATCHERS_DEFAULT = 3;

  // Action
  public static final String SMART_ACTION_MOVE_THROTTLE_MB_KEY = "smart.action.move.throttle.mb";
  public static final long SMART_ACTION_MOVE_THROTTLE_MB_DEFAULT = 0L;  // 0 means unlimited
  public static final String SMART_ACTION_COPY_THROTTLE_MB_KEY = "smart.action.copy.throttle.mb";
  public static final long SMART_ACTION_COPY_THROTTLE_MB_DEFAULT = 0L;  // 0 means unlimited
  public static final String SMART_ACTION_LOCAL_EXECUTION_DISABLED_KEY =
    "smart.action.local.execution.disabled";
  public static final boolean SMART_ACTION_LOCAL_EXECUTION_DISABLED_DEFAULT = false;

  // SmartAgent
  public static final String SMART_AGENT_MASTER_PORT_KEY = "smart.agent.master.port";
  public static final int SMART_AGENT_MASTER_PORT_DEFAULT = 7051;
  public static final String SMART_AGENT_PORT_KEY = "smart.agent.port";
  public static final int SMART_AGENT_PORT_DEFAULT = 7048;

  /** Do NOT configure the following two options manually. They are set by the boot scripts. **/
  public static final String SMART_AGENT_MASTER_ADDRESS_KEY = "smart.agent.master.address";
  public static final String SMART_AGENT_ADDRESS_KEY = "smart.agent.address";

  // SmartClient

  // Common
  /**
   * Namespace, access info and other info related to files under these dirs will be ignored.
   * Clients will not report access event of these files to SSM.
   * Directories are separated with ','.
   */
  public static final String SMART_IGNORE_DIRS_KEY = "smart.ignore.dirs";

  // Target cluster
  public static final String SMART_STORAGE_INFO_UPDATE_INTERVAL_KEY =
      "smart.storage.info.update.interval";
  public static final int SMART_STORAGE_INFO_UPDATE_INTERVAL_DEFAULT = 60;
  public static final String SMART_STORAGE_INFO_SAMPLING_INTERVALS_KEY =
      "smart.storage.info.sampling.intervals";
  public static final String SMART_STORAGE_INFO_SAMPLING_INTERVALS_DEFAULT =
      "60s,60;1hour,60;1day";
  public static final String SMART_TOP_HOT_FILES_NUM_KEY = "smart.top.hot.files.num";
  public static final int SMART_TOP_HOT_FILES_NUM_DEFAULT = 200;
<<<<<<< HEAD
=======

  //Status report
  public static final String SMART_STATUS_REPORT_PERIOD_KEY = "smart.status.report.period";
  public static final int SMART_STATUS_REPORT_PERIOD_DEFAULT = 10;
  public static final String SMART_STATUS_REPORT_PERIOD_MULTIPLIER_KEY =
      "smart.status.report.period.multiplier";
  public static final int SMART_STATUS_REPORT_PERIOD_MULTIPLIER_DEFAULT = 50;
  public static final String SMART_STATUS_REPORT_RATIO_KEY = "smart.status.report.ratio";
  public static final double SMART_STATUS_REPORT_RATIO_DEFAULT = 0.2;
>>>>>>> e7f79085

  //Tidb
  public static final String SMART_TIDB_ENABLED = "smart.tidb.enable";
  public static final boolean SMART_TIDB_ENABLED_DEFAULT = false;

  public static final String PD_CLIENT_PORT_KEY = "pd.client.port";
  public static final String PD_CLIENT_PORT_DEFAULT = "7060";
  public static final String PD_PEER_PORT_KEY = "pd.peer.port";
  public static final String PD_PEER_PORT_DEFAULT = "7061";
  public static final String TIKV_SERVICE_PORT_KEY = "tikv.service.port";
  public static final String TIKV_SERVICE_PORT_DEFAULT = "20160";
  public static final String TIDB_SERVICE_PORT_KEY = "tidb.service.port";
  public static final String TIDB_SERVICE_PORT_KEY_DEFAULT = "7070";

  // Compression
  public static final String SMART_COMPRESSION_IMPL = "smart.compression.impl";
  public static final String SMART_COMPRESSION_IMPL_DEFAULT = "snappy";
  public static final String SMART_COMPRESSION_BUFFER_SIZE = "smart.compression.buffer.size";
  public static final int SMART_COMPRESSION_BUFFER_SIZE_DEFAULT = 262144;
}<|MERGE_RESOLUTION|>--- conflicted
+++ resolved
@@ -163,8 +163,6 @@
       "60s,60;1hour,60;1day";
   public static final String SMART_TOP_HOT_FILES_NUM_KEY = "smart.top.hot.files.num";
   public static final int SMART_TOP_HOT_FILES_NUM_DEFAULT = 200;
-<<<<<<< HEAD
-=======
 
   //Status report
   public static final String SMART_STATUS_REPORT_PERIOD_KEY = "smart.status.report.period";
@@ -174,7 +172,6 @@
   public static final int SMART_STATUS_REPORT_PERIOD_MULTIPLIER_DEFAULT = 50;
   public static final String SMART_STATUS_REPORT_RATIO_KEY = "smart.status.report.ratio";
   public static final double SMART_STATUS_REPORT_RATIO_DEFAULT = 0.2;
->>>>>>> e7f79085
 
   //Tidb
   public static final String SMART_TIDB_ENABLED = "smart.tidb.enable";
