--- conflicted
+++ resolved
@@ -196,20 +196,6 @@
   public static final int SMART_STATUS_REPORT_PERIOD_MULTIPLIER_DEFAULT = 50;
   public static final String SMART_STATUS_REPORT_RATIO_KEY = "smart.status.report.ratio";
   public static final double SMART_STATUS_REPORT_RATIO_DEFAULT = 0.2;
-<<<<<<< HEAD
-
-  //Tidb
-  public static final String SMART_TIDB_ENABLED = "smart.tidb.enable";
-  public static final boolean SMART_TIDB_ENABLED_DEFAULT = false;
-
-  public static final String PD_CLIENT_PORT_KEY = "pd.client.port";
-  public static final String PD_CLIENT_PORT_DEFAULT = "7060";
-  public static final String PD_PEER_PORT_KEY = "pd.peer.port";
-  public static final String PD_PEER_PORT_DEFAULT = "7061";
-  public static final String TIKV_SERVICE_PORT_KEY = "tikv.service.port";
-  public static final String TIKV_SERVICE_PORT_DEFAULT = "20160";
-  public static final String TIDB_SERVICE_PORT_KEY = "tidb.service.port";
-  public static final String TIDB_SERVICE_PORT_KEY_DEFAULT = "7070";
 
   // Compression
   public static final String SMART_COMPRESSION_IMPL = "smart.compression.impl";
@@ -218,6 +204,4 @@
   public static final int SMART_COMPRESSION_BUFFER_SIZE_DEFAULT = 262144;
   public static final String SMART_COMPRESSION_MAX_SPLIT = "smart.compression.max.split";
   public static final int SMART_COMPRESSION_MAX_SPLIT_DEFAULT = 1000;
-=======
->>>>>>> b2c293a3
 }