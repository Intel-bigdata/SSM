--- conflicted
+++ resolved
@@ -58,22 +58,15 @@
         || submitTime != info.submitTime
         || numChecked != info.numChecked
         || numCmdsGen != info.numCmdsGen
-<<<<<<< HEAD
         || lastCheckTime != info.lastCheckTime) {
-=======
         || lastCheckTime != info.lastCheckTime
         ) {
->>>>>>> 659afb50
       return false;
     }
 
     if ((ruleText != null ? !ruleText.equals(info.ruleText) : info.ruleText != null)
-<<<<<<< HEAD
+
         || (state != null ? !state.equals(info.state) : info.state != null)) {
-=======
-        || (state != null ? !state.equals(info.state) : info.state != null)
-        ) {
->>>>>>> 659afb50
       return false;
     }
 
