/**
 * Licensed to the Apache Software Foundation (ASF) under one
 * or more contributor license agreements.  See the NOTICE file
 * distributed with this work for additional information
 * regarding copyright ownership.  The ASF licenses this file
 * to you under the Apache License, Version 2.0 (the
 * "License"); you may not use this file except in compliance
 * with the License.  You may obtain a copy of the License at
 *
 *     http://www.apache.org/licenses/LICENSE-2.0
 *
 * Unless required by applicable law or agreed to in writing, software
 * distributed under the License is distributed on an "AS IS" BASIS,
 * WITHOUT WARRANTIES OR CONDITIONS OF ANY KIND, either express or implied.
 * See the License for the specific language governing permissions and
 * limitations under the License.
 */
package org.smartdata.protocol.protobuffer;

import com.google.protobuf.ServiceException;
import org.smartdata.metrics.FileAccessEvent;
import org.smartdata.model.ActionDescriptor;
import org.smartdata.model.ActionInfo;
import org.smartdata.model.CmdletDescriptor;
import org.smartdata.model.CmdletInfo;
import org.smartdata.model.CmdletState;
<<<<<<< HEAD
import org.smartdata.model.CompressionFileState;
=======
import org.smartdata.model.CompactFileState;
import org.smartdata.model.FileContainerInfo;
>>>>>>> 2cd81809
import org.smartdata.model.FileState;
import org.smartdata.model.NormalFileState;
import org.smartdata.model.RuleInfo;
import org.smartdata.model.RuleState;
import org.smartdata.protocol.AdminServerProto.ActionDescriptorProto;
import org.smartdata.protocol.AdminServerProto.ActionInfoProto;
import org.smartdata.protocol.AdminServerProto.ActionInfoProto.Builder;
import org.smartdata.protocol.AdminServerProto.CmdletInfoProto;
import org.smartdata.protocol.AdminServerProto.RuleInfoProto;
import org.smartdata.protocol.ClientServerProto.CompactFileStateProto;
import org.smartdata.protocol.ClientServerProto.CompressionFileStateProto;
import org.smartdata.protocol.ClientServerProto.FileStateProto;
import org.smartdata.protocol.ClientServerProto.ReportFileAccessEventRequestProto;
import org.smartdata.protocol.ClientServerProto.S3FileStateProto;

import java.io.IOException;
import java.text.ParseException;
import java.util.Arrays;
import java.util.List;

public class ProtoBufferHelper {
  private ProtoBufferHelper() {
  }

  public static IOException getRemoteException(ServiceException se) {
    Throwable e = se.getCause();
    if (e == null) {
      return new IOException(se);
    }
    return e instanceof IOException ? (IOException) e : new IOException(se);
  }

  public static int convert(RuleState state) {
    return state.getValue();
  }

  public static RuleState convert(int state) {
    return RuleState.fromValue(state);
  }

  public static RuleInfoProto convert(RuleInfo info) {
    return RuleInfoProto.newBuilder().setId(info.getId())
        .setSubmitTime(info.getSubmitTime())
        .setLastCheckTime(info.getLastCheckTime())
        .setRuleText(info.getRuleText())
        .setNumChecked(info.getNumChecked())
        .setNumCmdsGen(info.getNumCmdsGen())
        .setRulestateProto(convert(info.getState())).build();
  }

  public static RuleInfo convert(RuleInfoProto proto) {
    return RuleInfo.newBuilder().setId(proto.getId())
        .setSubmitTime(proto.getSubmitTime())
        .setLastCheckTime(proto.getLastCheckTime())
        .setRuleText(proto.getRuleText())
        .setNumChecked(proto.getNumChecked())
        .setNumCmdsGen(proto.getNumCmdsGen())
        .setState(convert(proto.getRulestateProto())).build();
  }

  public static CmdletInfo convert(CmdletInfoProto proto) {
    // TODO replace actionType with aids
    CmdletInfo.Builder builder = CmdletInfo.newBuilder();
    builder.setCid(proto.getCid())
        .setRid(proto.getRid())
        .setState(CmdletState.fromValue(proto.getState()))
        .setParameters(proto.getParameters())
        .setGenerateTime(proto.getGenerateTime())
        .setStateChangedTime(proto.getStateChangedTime());
    List<Long> list = proto.getAidsList();
    builder.setAids(list);
    return builder.build();
  }

  public static CmdletInfoProto convert(CmdletInfo info) {
    // TODO replace actionType with aids
    CmdletInfoProto.Builder builder = CmdletInfoProto.newBuilder();
    builder.setCid(info.getCid())
        .setRid(info.getRid())
        .setState(info.getState().getValue())
        .setParameters(info.getParameters())
        .setGenerateTime(info.getGenerateTime())
        .setStateChangedTime(info.getStateChangedTime());
    builder.addAllAids(info.getAids());
    return builder.build();
  }

  public static ReportFileAccessEventRequestProto convert(FileAccessEvent event) {
    return ReportFileAccessEventRequestProto.newBuilder()
        .setFilePath(event.getPath())
        .setAccessedBy(event.getAccessedBy())
        .setFileId(event.getFileId())
        .build();
  }

  public static ActionInfoProto convert(ActionInfo actionInfo) {
    Builder builder = ActionInfoProto.newBuilder();
    builder.setActionName(actionInfo.getActionName())
        .setResult(actionInfo.getResult())
        .setLog(actionInfo.getLog())
        .setSuccessful(actionInfo.isSuccessful())
        .setCreateTime(actionInfo.getCreateTime())
        .setFinished(actionInfo.isFinished())
        .setFinishTime(actionInfo.getFinishTime())
        .setProgress(actionInfo.getProgress())
        .setActionId(actionInfo.getActionId())
        .setCmdletId(actionInfo.getCmdletId());
    builder.addAllArgs(CmdletDescriptor.toArgList(actionInfo.getArgs()));
    return builder.build();
  }

  public static ActionInfo convert(ActionInfoProto infoProto) {
    ActionInfo.Builder builder = ActionInfo.newBuilder();
    builder.setActionName(infoProto.getActionName())
        .setResult(infoProto.getResult())
        .setLog(infoProto.getLog())
        .setSuccessful(infoProto.getSuccessful())
        .setCreateTime(infoProto.getCreateTime())
        .setFinished(infoProto.getFinished())
        .setFinishTime(infoProto.getFinishTime())
        .setProgress(infoProto.getProgress())
        .setActionId(infoProto.getActionId())
        .setCmdletId(infoProto.getCmdletId());
    List<String> list = infoProto.getArgsList();
    try {
      builder.setArgs(CmdletDescriptor.toArgMap(list));
    } catch (ParseException e) {
      return null;
    }
    return builder.build();
  }


  public static FileAccessEvent convert(final ReportFileAccessEventRequestProto event) {
    return new FileAccessEvent(event.getFilePath(), 0, event.getAccessedBy());
  }

  public static ActionDescriptor convert(ActionDescriptorProto proto) {
    return ActionDescriptor.newBuilder()
        .setActionName(proto.getActionName())
        .setComment(proto.getComment())
        .setDisplayName(proto.getDisplayName())
        .setUsage(proto.getUsage())
        .build();
  }

  public static ActionDescriptorProto convert(ActionDescriptor ac) {
    return ActionDescriptorProto.newBuilder()
        .setActionName(ac.getActionName())
        .setComment(ac.getComment())
        .setDisplayName(ac.getDisplayName())
        .setUsage(ac.getUsage())
        .build();
  }

  private static FileContainerInfo convert(CompactFileStateProto proto) {
    String containerFilePath = proto.getContainerFilePath();
    long offset = proto.getOffset();
    long length = proto.getLength();
    return new FileContainerInfo(containerFilePath, offset, length);
  }

  public static FileState convert(FileStateProto proto) {
    FileState fileState = null;
    String path = proto.getPath();
    FileState.FileType type = FileState.FileType.fromValue(proto.getType());
    FileState.FileStage stage = FileState.FileStage.fromValue(proto.getStage());
    switch (type) {
      case NORMAL:
        fileState = new NormalFileState(path);
        break;
      case COMPACT:
        CompactFileStateProto compactProto = proto.getCompactFileState();
<<<<<<< HEAD
        // convert to CompactFileState
        //fileState = convert(path, type, stage, compactProto);
=======
        fileState = new CompactFileState(path, convert(compactProto));
>>>>>>> 2cd81809
        break;
      case COMPRESSION:
        CompressionFileStateProto compressionProto = proto.getCompressionFileState();
        // convert to CompressionFileState
        fileState = convert(path, stage, compressionProto);
        break;
      case S3:
        S3FileStateProto s3Proto = proto.getS3FileState();
        // convert to S3FileState
        // fileState = convert(path, type, stage, s3Proto);
        break;
      default:
    }
    return fileState;
  }

  public static FileStateProto convert(FileState fileState) {
    FileStateProto.Builder builder = FileStateProto.newBuilder();
    builder.setPath(fileState.getPath())
        .setType(fileState.getFileType().getValue())
        .setStage(fileState.getFileStage().getValue());
<<<<<<< HEAD
    // Set corresponding segment
    if (fileState instanceof CompressionFileState) {
      builder.setCompressionFileState(convert((CompressionFileState) fileState));
    } /*else if (fileState instanceof CompactFileState) {
      builder.setCompactFileState();
=======

    if (fileState instanceof CompactFileState) {
      FileContainerInfo fileContainerInfo = (
          (CompactFileState) fileState).getFileContainerInfo();
      builder.setCompactFileState(CompactFileStateProto.newBuilder()
          .setContainerFilePath(fileContainerInfo.getContainerFilePath())
          .setOffset(fileContainerInfo.getOffset())
          .setLength(fileContainerInfo.getLength()));
    }
    /*
    else if (fileState instanceof CompressionFileState) {
      builder.setCompressionFileState();
>>>>>>> 2cd81809
    } else if (fileState instanceof S3FileState) {
      builder.setS3FileState();
    } else if (fileState instanceof ) {
    }
    */
    return builder.build();
  }

  public static CompressionFileState convert(String path,
      FileState.FileStage stage, CompressionFileStateProto proto) {
    CompressionFileState.Builder builder = CompressionFileState.newBuilder();
    builder.setFileName(path)
        .setFileStage(stage)
        .setBufferSize(proto.getBufferSize())
        .setCompressImpl(proto.getCompressionImpl())
        .setOriginalLength(proto.getOriginalLength())
        .setCompressedLength(proto.getCompressedLength())
        .setOriginalPos(proto.getOriginalPosList())
        .setCompressedPos(proto.getCompressedPosList());
    return builder.build();
  }

  public static CompressionFileStateProto convert(CompressionFileState fileState) {
    CompressionFileStateProto.Builder builder = CompressionFileStateProto.newBuilder();
    builder.setBufferSize(fileState.getBufferSize())
        .setCompressionImpl(fileState.getCompressionImpl())
        .setOriginalLength(fileState.getOriginalLength())
        .setCompressedLength(fileState.getCompressedLength());
    builder.addAllOriginalPos(Arrays.asList(fileState.getOriginalPos()));
    builder.addAllCompressedPos(Arrays.asList(fileState.getCompressedPos()));
    return builder.build();
  }
}<|MERGE_RESOLUTION|>--- conflicted
+++ resolved
@@ -24,12 +24,9 @@
 import org.smartdata.model.CmdletDescriptor;
 import org.smartdata.model.CmdletInfo;
 import org.smartdata.model.CmdletState;
-<<<<<<< HEAD
 import org.smartdata.model.CompressionFileState;
-=======
 import org.smartdata.model.CompactFileState;
 import org.smartdata.model.FileContainerInfo;
->>>>>>> 2cd81809
 import org.smartdata.model.FileState;
 import org.smartdata.model.NormalFileState;
 import org.smartdata.model.RuleInfo;
@@ -203,12 +200,7 @@
         break;
       case COMPACT:
         CompactFileStateProto compactProto = proto.getCompactFileState();
-<<<<<<< HEAD
-        // convert to CompactFileState
-        //fileState = convert(path, type, stage, compactProto);
-=======
         fileState = new CompactFileState(path, convert(compactProto));
->>>>>>> 2cd81809
         break;
       case COMPRESSION:
         CompressionFileStateProto compressionProto = proto.getCompressionFileState();
@@ -230,14 +222,6 @@
     builder.setPath(fileState.getPath())
         .setType(fileState.getFileType().getValue())
         .setStage(fileState.getFileStage().getValue());
-<<<<<<< HEAD
-    // Set corresponding segment
-    if (fileState instanceof CompressionFileState) {
-      builder.setCompressionFileState(convert((CompressionFileState) fileState));
-    } /*else if (fileState instanceof CompactFileState) {
-      builder.setCompactFileState();
-=======
-
     if (fileState instanceof CompactFileState) {
       FileContainerInfo fileContainerInfo = (
           (CompactFileState) fileState).getFileContainerInfo();
@@ -245,12 +229,10 @@
           .setContainerFilePath(fileContainerInfo.getContainerFilePath())
           .setOffset(fileContainerInfo.getOffset())
           .setLength(fileContainerInfo.getLength()));
-    }
-    /*
-    else if (fileState instanceof CompressionFileState) {
+    } else if (fileState instanceof CompressionFileState) {
       builder.setCompressionFileState();
->>>>>>> 2cd81809
-    } else if (fileState instanceof S3FileState) {
+    } 
+    /*else if (fileState instanceof S3FileState) {
       builder.setS3FileState();
     } else if (fileState instanceof ) {
     }
