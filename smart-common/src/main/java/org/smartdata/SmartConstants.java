--- conflicted
+++ resolved
@@ -29,11 +29,8 @@
         + "org.smartdata.hdfs.scheduler.CopyScheduler, "
         + "org.smartdata.hdfs.scheduler.Copy2S3Scheduler,"
         + "org.smartdata.hdfs.scheduler.SmallFileScheduler,"
-<<<<<<< HEAD
-        + "org.smartdata.hdfs.scheduler.CompressionScheduler";
-=======
+        + "org.smartdata.hdfs.scheduler.CompressionScheduler,"
         + "org.smartdata.hdfs.scheduler.ErasureCodingScheduler";
->>>>>>> b2c293a3
 
   public static final String SMART_HDFS_LAST_INOTIFY_TXID =
     "smart_hadoop_last_inotify_txid";
