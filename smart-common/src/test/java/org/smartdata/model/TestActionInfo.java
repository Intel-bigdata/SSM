/**
 * Licensed to the Apache Software Foundation (ASF) under one
 * or more contributor license agreements.  See the NOTICE file
 * distributed with this work for additional information
 * regarding copyright ownership.  The ASF licenses this file
 * to you under the Apache License, Version 2.0 (the
 * "License"); you may not use this file except in compliance
 * with the License.  You may obtain a copy of the License at
 *
 *     http://www.apache.org/licenses/LICENSE-2.0
 *
 * Unless required by applicable law or agreed to in writing, software
 * distributed under the License is distributed on an "AS IS" BASIS,
 * WITHOUT WARRANTIES OR CONDITIONS OF ANY KIND, either express or implied.
 * See the License for the specific language governing permissions and
 * limitations under the License.
 */
<<<<<<< HEAD
=======

>>>>>>> 802186fd
package org.smartdata.model;

import org.junit.Assert;
import org.junit.Test;

import java.util.HashMap;
import java.util.Random;


public class TestActionInfo {
  private class ChildTestActionInfo extends ActionInfo {

  }

  @Test
  public void testEquals() throws Exception {
    //Case 1
    Assert.assertEquals(true, new ActionInfo().equals(new ActionInfo()));

    //Case 2
    Random random = new Random();
    ActionInfo actionInfo = new ActionInfo(random.nextLong(), random.nextLong(),
        " ", new HashMap<String, String>(), " ", " ",
        random.nextBoolean(), random.nextLong(), random.nextBoolean(),
        random.nextLong(), random.nextFloat());
    Assert.assertEquals(true, actionInfo.equals(actionInfo));

    //Case 3
    Assert.assertEquals(false, actionInfo.equals(new ChildTestActionInfo()));
    Assert.assertEquals(false, new ChildTestActionInfo().equals(actionInfo));

    //Case4
    Assert.assertEquals(false, actionInfo.equals(null));

    //Case5
    ActionInfo actionInfo1 = new ActionInfo(1, 1,
        "test", new HashMap<String, String>(), "test", "test",
        true, 1, true,
        1, 1.1f);
    ActionInfo actionInfo2 = new ActionInfo(1, 1,
        "test", new HashMap<String, String>(), "test", "test",
        true, 1, true,
        1, 1.1f);
    Assert.assertEquals(true, actionInfo1.equals(actionInfo2));


    //Case6
    actionInfo1 = new ActionInfo(1, 1,
        "test", new HashMap<String, String>(), "test", "test",
        true, 1, true,
        1, 1.1f);
    actionInfo2 = new ActionInfo(1, 1,
        "test", new HashMap<String, String>(), "", "test",
        true, 1, true,
        1, 1.1f);
    Assert.assertEquals(false, actionInfo1.equals(actionInfo2));

    //Case7
    actionInfo1 = new ActionInfo(1, 1,
        "test", new HashMap<String, String>(), null, "test",
        true, 1, true,
        1, 1.1f);
    actionInfo2 = new ActionInfo(1, 1,
        "test", new HashMap<String, String>(), null, "test",
        true, 1, true,
        1, 1.1f);
    Assert.assertEquals(true, actionInfo1.equals(actionInfo2));

    //Case8
    actionInfo1 = new ActionInfo(1, 1,
        "test", new HashMap<String, String>(), null, "test",
        true, 1, true,
        1, 1.1f);
    actionInfo2 = new ActionInfo(1, 1,
        "test", new HashMap<String, String>(), " ", "test",
        true, 1, true,
        1, 1.1f);
    Assert.assertEquals(false, actionInfo1.equals(actionInfo2));

    //Case9
    actionInfo1 = new ActionInfo(1, 1,
        "test", new HashMap<String, String>(), "", "test",
        true, 1, true,
        1, 1.1f);
    actionInfo2 = new ActionInfo(1, 1,
        "test", null, " ", "test",
        true, 1, true,
        1, 1.1f);
    Assert.assertEquals(false, actionInfo1.equals(actionInfo2));
    Assert.assertEquals(false, actionInfo2.equals(actionInfo1));

  }
}<|MERGE_RESOLUTION|>--- conflicted
+++ resolved
@@ -15,10 +15,7 @@
  * See the License for the specific language governing permissions and
  * limitations under the License.
  */
-<<<<<<< HEAD
-=======
 
->>>>>>> 802186fd
 package org.smartdata.model;
 
 import org.junit.Assert;
