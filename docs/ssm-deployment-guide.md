--- conflicted
+++ resolved
@@ -200,11 +200,9 @@
 
    `./bin/start-agent.sh [--host .. --config ..]`
 
-<<<<<<< HEAD
    `--debug` can be used to debug smart agent.
-=======
+
    `--help` `-h` Show the usage information.
->>>>>>> f35633ac
 
    If the host option is not used, localhost is the default one. You should put the hostname specified or localhost in conf/agents.
    So all SSM services can be killed later.
