--- conflicted
+++ resolved
@@ -30,7 +30,6 @@
  * Integration test.
  */
 public class IntegrationTestBase {
-<<<<<<< HEAD
   private SmartCluster cluster;
   private SmartConf conf;
   private IntegrationSmartServer smartServer;
@@ -38,16 +37,6 @@
   private String httpHost;
   private int httpPort;
   private int zeppelinPort;
-=======
-  private static SmartCluster cluster;
-  private static SmartConf conf;
-  protected static IntegrationSmartServer smartServer;
-  private static String httpUri;
-  private static String httpHost;
-  private static int httpPort;
-  private static int zeppelinPort;
-  protected static Gson gson = new Gson();
->>>>>>> 07bd4ac9
 
   @Before
   public void setup() throws Exception {
