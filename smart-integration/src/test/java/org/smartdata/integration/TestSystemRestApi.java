--- conflicted
+++ resolved
@@ -30,64 +30,8 @@
 
   @Test
   public void testSubmitAction() throws Exception {
-<<<<<<< HEAD
-    while (true) {
-
-    }
-    /*Response response1 = RestAssured.get("/smart/api/v1/system/version");
-    String json1 = response1.asString();
-    response1.then().body("body", Matchers.equalTo("0.1.0"));
-
-    Response response2 = RestAssured.get("/smart/api/v1/actions/registry/list");
-    String json2 = response2.asString();
-    ValidatableResponse validatableResponse = response2.then().root("body");
-    validatableResponse.body("find { it.actionName == 'fsck' }.displayName", Matchers.equalTo("fsck"));
-    validatableResponse.body("actionName", Matchers.hasItems("fsck",
-        "diskbalance", "uncache", "setstoragepolicy", "blockec", "copy",
-        "write", "stripec", "cache", "read", "allssd", "checkstorage",
-        "archive", "list", "clusterbalance", "onessd", "hello"));*/
-
-    /*
-    Response response0 = RestAssured.get("/api/v1.0/actionlist");
-    String json0 = response0.asString();
-    // RestAssured.post("/api/v1.0/submitaction/write?args=-file /hello -length 10");
-    //Thread.sleep(2000);
-    // RestAssured.post("/api/v1.0/submitaction/write?args=-file /hello2 -length 10");
-    //Thread.sleep(2000);
-    // RestAssured.post("/api/v1.0/submitaction/write?args=-file /hello3 -length 10");
-    //Thread.sleep(2000);
-    // RestAssured.post("/api/v1.0/submitaction/write?args=-file /hello4 -length 10");
-    //Thread.sleep(2000);
-    // RestAssured.post("/api/v1.0/submitaction/write?args=-file /hello5 -length 10");
-
-    for (int i = 0; i < 10; i++) {
-      RestAssured.post("/api/v1.0/submitaction/write?args=-file /hello"+
-          + i + " -length 10");
-      // Thread.sleep(2000);
-    }
-
-    Thread.sleep(5000);
-    Response response = RestAssured.get("/api/v1.0/actionlist");
-    String json = response.asString();
-    List<ActionInfo> actionInfos = new Gson().fromJson(json, new TypeToken<List<ActionInfo>>(){}.getType());
-    System.out.print(json);
-    */
-
-    /*response.then().body("actionId[0]", Matchers.equalTo(5))
-        .body("actionId[1]", Matchers.equalTo(4))
-        .body("actionId[2]", Matchers.equalTo(3))
-        .body("actionId[3]", Matchers.equalTo(2))
-        .body("actionId[4]", Matchers.equalTo(1));
-
-    response.then().body("successful[0]", Matchers.equalTo(true))
-        .body("successful[1]", Matchers.equalTo(true))
-        .body("successful[2]", Matchers.equalTo(true))
-        .body("successful[3]", Matchers.equalTo(true))
-        .body("successful[4]", Matchers.equalTo(true));*/
-=======
     Response response1 = RestAssured.get(ROOT + "/version");
     String json1 = response1.asString();
     response1.then().body("body", Matchers.equalTo("0.1.0"));
->>>>>>> 61f98e11
   }
 }