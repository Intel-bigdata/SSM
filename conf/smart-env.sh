--- conflicted
+++ resolved
@@ -21,15 +21,6 @@
 #export JAVA_HOME=
 
 
-<<<<<<< HEAD
-# Options used to start SSM Server JVM
-#export SSM_SERVER_JAVA_OPT=
-
-# Options used to start SSM Agent JVM
-#export SSM_AGENT_JAVA_OPT=
-
-# Common options used to start JVM both for SSM Server and Agent
-=======
 # Parameters used to start SSM Server JVM
 #export SSM_SERVER_JAVA_OPT=
 
@@ -37,5 +28,4 @@
 #export SSM_AGENT_JAVA_OPT=
 
 # Common parameters used to start JVM both for SSM Server and Agent
->>>>>>> e7f79085
 #export SSM_JAVA_OPT=