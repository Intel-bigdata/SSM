--- conflicted
+++ resolved
@@ -70,21 +70,13 @@
   <property>
     <name>smart.namespace.fetcher.producers.num</name>
     <value>3</value>
-<<<<<<< HEAD
-    <description>Number of producers to produce data fetched by Namespace fetcher</description>
-=======
     <description>Number of producers in namespace fetcher</description>
->>>>>>> e7f79085
   </property>
 
   <property>
     <name>smart.namespace.fetcher.consumers.num</name>
     <value>6</value>
-<<<<<<< HEAD
-    <description>Number of consumers to consume data fetched by Namespace fetcher</description>
-=======
     <description>Number of consumers in namespace fetcher</description>
->>>>>>> e7f79085
   </property>
 
   <property>
@@ -95,24 +87,17 @@
 
   <property>
     <name>smart.cmdlet.executors</name>
-<<<<<<< HEAD
-    <value>40</value>
-=======
     <value>10</value>
->>>>>>> e7f79085
     <description>Max number of cmdlets that can be executed in parallel</description>
   </property>
 
   <property>
-<<<<<<< HEAD
-=======
     <name>smart.dispatch.cmdlets.extra.num</name>
     <value>10</value>
     <description>The number of extra cmdlets dispatched by Smart Server</description>
   </property>
 
   <property>
->>>>>>> e7f79085
     <name>smart.cmdlet.dispatchers</name>
     <value>3</value>
     <description>Max number of cmdlet dispatchers that work in parallel</description>
@@ -125,8 +110,6 @@
       Max number of file mover cmdlets that can be executed in parallel per SSM service.
       0 means unlimited.
     </description>
-<<<<<<< HEAD
-=======
   </property>
 
   <property>
@@ -139,7 +122,6 @@
     <name>smart.action.copy.throttle.mb</name>
     <value>0</value>
     <description>The throughput limit (MB) for SSM copy overall</description>
->>>>>>> e7f79085
   </property>
 
   <property>
