--- conflicted
+++ resolved
@@ -1,4 +1,3 @@
-<<<<<<< HEAD
 ///**
 // * Licensed to the Apache Software Foundation (ASF) under one
 // * or more contributor license agreements.  See the NOTICE file
@@ -34,23 +33,33 @@
 //import org.junit.Test;
 //
 //import java.io.IOException;
+//import java.util.ArrayList;
 //import java.util.List;
 //
 ///**
 // * CmdletExecutor Unit Test
 // */
-//@Deprecated
 //public class TestCmdletExecutor extends TestEmptyMiniSmartCluster {
 //
 //  @Test
+//  public void testCreateFromDescriptor() throws Exception {
+//    waitTillSSMExitSafeMode();
+//    generateTestCases();
+//    CmdletDescriptor cmdletDescriptor = generateCmdletDescriptor();
+//    List<ActionInfo> actionInfos = ssm.getCmdletExecutor().createActionInfos(cmdletDescriptor, 0);
+//    Assert.assertTrue(cmdletDescriptor.actionSize() == actionInfos.size());
+//  }
+//
+//
+//  @Test
 //  public void testfileLock() throws Exception {
 //    waitTillSSMExitSafeMode();
 //    // generateTestCases();
-//    ssm.getCmdletManager()
+//    ssm.getCmdletExecutor()
 //        .submitCmdlet("allssd -file /testMoveFile/file1 ; cache -file /testCacheFile");
 //    // Cause Exception with the same files
 //    try {
-//      ssm.getCmdletManager()
+//      ssm.getCmdletExecutor()
 //          .submitCmdlet("onessd -file /testMoveFile/file1 ; uncache -file /testCacheFile");
 //    } catch (IOException e) {
 //      Assert.assertTrue(true);
@@ -70,12 +79,21 @@
 //    waitTillSSMExitSafeMode();
 //    generateTestFiles();
 //    Assert.assertTrue(ActionRegistry.supportedActions().size() > 0);
-//    ssm.getCmdletManager()
-//        .submitCmdlet("allssd -file /testMoveFile/file1 ; cache -file /testCacheFile ; write -file /test -length 1024");
-//    Thread.sleep(1200);
-//    List<ActionInfo> actionInfos = ssm.getCmdletManager().listNewCreatedActions(10);
-//    System.out.println(actionInfos.size());
-//    Assert.assertTrue(actionInfos.size() >= 0);
+//    ssm.getCmdletExecutor()
+//        .submitCmdlet("allssd -file /testMoveFile/file1 ; "
+//            + "cache -file /testCacheFile ; "
+//            + "write -file /test -length 1024");
+//
+//    List<ActionInfo> actionInfos = new ArrayList<>();
+//    for (int i = 0; i < 4; i++) {
+//      Thread.sleep(1000);
+//      actionInfos = ssm.getCmdletExecutor().listNewCreatedActions(10);
+//      System.out.println((i + 1) + "s, actions = " + actionInfos.size());
+//      if (actionInfos.size() > 0) {
+//        break;
+//      }
+//    }
+//    Assert.assertTrue(actionInfos.size() > 0);
 //    testCmdletExecutorHelper();
 //  }
 //
@@ -85,14 +103,14 @@
 //    generateTestFiles();
 //    Assert.assertTrue(ActionRegistry.supportedActions().size() > 0);
 //    try {
-//      ssm.getCmdletManager()
+//      ssm.getCmdletExecutor()
 //          .submitCmdlet("allssd -file /testMoveFile/file1 ; cache -file /testCacheFile ; bug /bug bug bug");
 //    } catch (IOException e) {
 //      System.out.println("Wrong cmdlet is detected!");
 //      Assert.assertTrue(true);
 //    }
 //    Thread.sleep(1200);
-//    List<ActionInfo> actionInfos = ssm.getCmdletManager().listNewCreatedActions(10);
+//    List<ActionInfo> actionInfos = ssm.getCmdletExecutor().listNewCreatedActions(10);
 //    Assert.assertTrue(actionInfos.size() == 0);
 //    // testCmdletExecutorHelper();
 //  }
@@ -102,27 +120,27 @@
 //    waitTillSSMExitSafeMode();
 //    generateTestCases();
 //    Assert.assertTrue(ssm
-//        .getCmdletManager()
+//        .getCmdletExecutor()
 //        .listCmdletsInfo(1, null).size() == 1);
 //    Assert.assertTrue(ssm
-//        .getCmdletManager().getCmdletInfo(0) != null);
-//    ssm.getCmdletManager().deleteCmdlet(0);
-//    Assert.assertTrue(ssm
-//        .getCmdletManager()
+//        .getCmdletExecutor().getCmdletInfo(0) != null);
+//    ssm.getCmdletExecutor().deleteCmdlet(0);
+//    Assert.assertTrue(ssm
+//        .getCmdletExecutor()
 //        .listCmdletsInfo(1, null).size() == 0);
 //    // Test delete all cmdlets under rid = 1
-//    ssm.getCmdletManager().submitCmdlet(
+//    ssm.getCmdletExecutor().submitCmdlet(
 //        new CmdletDescriptor("allssd -file /testMoveFile/file1", 1));
-//    ssm.getCmdletManager().submitCmdlet(
+//    ssm.getCmdletExecutor().submitCmdlet(
 //        new CmdletDescriptor("write -file /test1 -length 1024", 1));
-//    ssm.getCmdletManager().submitCmdlet(
+//    ssm.getCmdletExecutor().submitCmdlet(
 //        new CmdletDescriptor("write -file /test -length 1024", 1));
 //    Assert.assertTrue(ssm
-//        .getCmdletManager()
+//        .getCmdletExecutor()
 //        .listCmdletsInfo(1, null).size() == 3);
-//    ssm.getCmdletManager().deleteCmdletByRule(1);
-//    Assert.assertTrue(ssm
-//        .getCmdletManager()
+//    ssm.getCmdletExecutor().deleteCmdletByRule(1);
+//    Assert.assertTrue(ssm
+//        .getCmdletExecutor()
 //        .listCmdletsInfo(1, null).size() == 0);
 //  }
 //
@@ -132,12 +150,12 @@
 //    generateTestFiles();
 //    generateTestCases();
 //    // Activate 1
-//    ssm.getCmdletManager().activateCmdlet(1);
-//    Assert.assertTrue(ssm.getCmdletManager().inCache(1));
+//    ssm.getCmdletExecutor().activateCmdlet(1);
+//    Assert.assertTrue(ssm.getCmdletExecutor().inCache(1));
 //    // Disable 1
-//    CmdletInfo cmdinfo = ssm.getCmdletManager().getCmdletInfo(1);
+//    CmdletInfo cmdinfo = ssm.getCmdletExecutor().getCmdletInfo(1);
 //    if (cmdinfo.getState() != CmdletState.DONE) {
-//      ssm.getCmdletManager().disableCmdlet(1);
+//      ssm.getCmdletExecutor().disableCmdlet(1);
 //      Assert.assertTrue(cmdinfo.getState() == CmdletState.DISABLED);
 //    }
 //  }*/
@@ -171,7 +189,7 @@
 //  }
 //
 //  private void generateTestCases() throws Exception {
-//    MetaStore metaStore = ssm.getMetaStore();
+//    MetaStore metaStore = ssm.getCmdletExecutor().getContext().getMetaStore();
 //    CmdletDescriptor cmdletDescriptor = generateCmdletDescriptor();
 //    CmdletInfo cmdletInfo = new CmdletInfo(0, cmdletDescriptor.getRuleId(),
 //        CmdletState.PENDING, cmdletDescriptor.getCmdletString(),
@@ -181,10 +199,10 @@
 //  }
 //
 //  private void testCmdletExecutorHelper() throws Exception {
-//    MetaStore metaStore = ssm.getMetaStore();
+//    MetaStore metaStore = ssm.getCmdletExecutor().getContext().getMetaStore();
 //    while (true) {
 //      Thread.sleep(2000);
-//      int current = ssm.getCmdletManager().getCmdletsSizeInCache();
+//      int current = ssm.getCmdletExecutor().cacheSize();
 //      System.out.printf("Cmdlet CacheObject size = %d\n", current);
 //      if (current == 0) {
 //        break;
@@ -201,228 +219,4 @@
 //    System.out.printf("ActionInfos Size = %d\n", actionInfos.size());
 //    Assert.assertTrue(actionInfos.size() == 3);
 //  }
-//}
-=======
-/**
- * Licensed to the Apache Software Foundation (ASF) under one
- * or more contributor license agreements.  See the NOTICE file
- * distributed with this work for additional information
- * regarding copyright ownership.  The ASF licenses this file
- * to you under the Apache License, Version 2.0 (the
- * "License"); you may not use this file except in compliance
- * with the License.  You may obtain a copy of the License at
- *
- *     http://www.apache.org/licenses/LICENSE-2.0
- *
- * Unless required by applicable law or agreed to in writing, software
- * distributed under the License is distributed on an "AS IS" BASIS,
- * WITHOUT WARRANTIES OR CONDITIONS OF ANY KIND, either express or implied.
- * See the License for the specific language governing permissions and
- * limitations under the License.
- */
-package org.smartdata.server.engine.cmdlet;
-
-import org.smartdata.actions.ActionRegistry;
-import org.smartdata.common.CmdletState;
-import org.smartdata.common.models.ActionInfo;
-import org.smartdata.common.cmdlet.CmdletDescriptor;
-import org.smartdata.common.models.CmdletInfo;
-import org.smartdata.metastore.MetaStore;
-import org.smartdata.server.TestEmptyMiniSmartCluster;
-
-import org.apache.hadoop.fs.FSDataOutputStream;
-import org.apache.hadoop.fs.Path;
-import org.apache.hadoop.hdfs.DistributedFileSystem;
-
-import org.junit.Assert;
-import org.junit.Test;
-
-import java.io.IOException;
-import java.util.ArrayList;
-import java.util.List;
-
-/**
- * CmdletExecutor Unit Test
- */
-public class TestCmdletExecutor extends TestEmptyMiniSmartCluster {
-
-  @Test
-  public void testCreateFromDescriptor() throws Exception {
-    waitTillSSMExitSafeMode();
-    generateTestCases();
-    CmdletDescriptor cmdletDescriptor = generateCmdletDescriptor();
-    List<ActionInfo> actionInfos = ssm.getCmdletExecutor().createActionInfos(cmdletDescriptor, 0);
-    Assert.assertTrue(cmdletDescriptor.actionSize() == actionInfos.size());
-  }
-
-
-  @Test
-  public void testfileLock() throws Exception {
-    waitTillSSMExitSafeMode();
-    // generateTestCases();
-    ssm.getCmdletExecutor()
-        .submitCmdlet("allssd -file /testMoveFile/file1 ; cache -file /testCacheFile");
-    // Cause Exception with the same files
-    try {
-      ssm.getCmdletExecutor()
-          .submitCmdlet("onessd -file /testMoveFile/file1 ; uncache -file /testCacheFile");
-    } catch (IOException e) {
-      Assert.assertTrue(true);
-    }
-  }
-
- /* @Test
-  public void testCmdletExecutor() throws Exception {
-    waitTillSSMExitSafeMode();
-    generateTestFiles();
-    generateTestCases();
-    testCmdletExecutorHelper();
-  }*/
-
-  @Test
-  public void testAPI() throws Exception {
-    waitTillSSMExitSafeMode();
-    generateTestFiles();
-    Assert.assertTrue(ActionRegistry.supportedActions().size() > 0);
-    ssm.getCmdletExecutor()
-        .submitCmdlet("allssd -file /testMoveFile/file1 ; "
-            + "cache -file /testCacheFile ; "
-            + "write -file /test -length 1024");
-
-    List<ActionInfo> actionInfos = new ArrayList<>();
-    for (int i = 0; i < 4; i++) {
-      Thread.sleep(1000);
-      actionInfos = ssm.getCmdletExecutor().listNewCreatedActions(10);
-      System.out.println((i + 1) + "s, actions = " + actionInfos.size());
-      if (actionInfos.size() > 0) {
-        break;
-      }
-    }
-    Assert.assertTrue(actionInfos.size() > 0);
-    testCmdletExecutorHelper();
-  }
-
-  @Test
-  public void wrongCmdlet() throws Exception {
-    waitTillSSMExitSafeMode();
-    generateTestFiles();
-    Assert.assertTrue(ActionRegistry.supportedActions().size() > 0);
-    try {
-      ssm.getCmdletExecutor()
-          .submitCmdlet("allssd -file /testMoveFile/file1 ; cache -file /testCacheFile ; bug /bug bug bug");
-    } catch (IOException e) {
-      System.out.println("Wrong cmdlet is detected!");
-      Assert.assertTrue(true);
-    }
-    Thread.sleep(1200);
-    List<ActionInfo> actionInfos = ssm.getCmdletExecutor().listNewCreatedActions(10);
-    Assert.assertTrue(actionInfos.size() == 0);
-    // testCmdletExecutorHelper();
-  }
-
-  @Test
-  public void testGetListDeleteCmdlet() throws Exception {
-    waitTillSSMExitSafeMode();
-    generateTestCases();
-    Assert.assertTrue(ssm
-        .getCmdletExecutor()
-        .listCmdletsInfo(1, null).size() == 1);
-    Assert.assertTrue(ssm
-        .getCmdletExecutor().getCmdletInfo(0) != null);
-    ssm.getCmdletExecutor().deleteCmdlet(0);
-    Assert.assertTrue(ssm
-        .getCmdletExecutor()
-        .listCmdletsInfo(1, null).size() == 0);
-    // Test delete all cmdlets under rid = 1
-    ssm.getCmdletExecutor().submitCmdlet(
-        new CmdletDescriptor("allssd -file /testMoveFile/file1", 1));
-    ssm.getCmdletExecutor().submitCmdlet(
-        new CmdletDescriptor("write -file /test1 -length 1024", 1));
-    ssm.getCmdletExecutor().submitCmdlet(
-        new CmdletDescriptor("write -file /test -length 1024", 1));
-    Assert.assertTrue(ssm
-        .getCmdletExecutor()
-        .listCmdletsInfo(1, null).size() == 3);
-    ssm.getCmdletExecutor().deleteCmdletByRule(1);
-    Assert.assertTrue(ssm
-        .getCmdletExecutor()
-        .listCmdletsInfo(1, null).size() == 0);
-  }
-
-/*  @Test
-  public void testActivateDisableCmdlet() throws Exception {
-    waitTillSSMExitSafeMode();
-    generateTestFiles();
-    generateTestCases();
-    // Activate 1
-    ssm.getCmdletExecutor().activateCmdlet(1);
-    Assert.assertTrue(ssm.getCmdletExecutor().inCache(1));
-    // Disable 1
-    CmdletInfo cmdinfo = ssm.getCmdletExecutor().getCmdletInfo(1);
-    if (cmdinfo.getState() != CmdletState.DONE) {
-      ssm.getCmdletExecutor().disableCmdlet(1);
-      Assert.assertTrue(cmdinfo.getState() == CmdletState.DISABLED);
-    }
-  }*/
-
-  private void generateTestFiles() throws IOException {
-    final DistributedFileSystem dfs = cluster.getFileSystem();
-    // New dir
-    Path dir = new Path("/testMoveFile");
-    dfs.mkdirs(dir);
-    // Move to SSD
-    dfs.setStoragePolicy(dir, "HOT");
-    final FSDataOutputStream out1 = dfs.create(new Path("/testMoveFile/file1"),
-        true, 1024);
-    out1.writeChars("/testMoveFile/file1");
-    out1.close();
-    // Move to Archive
-    // final FSDataOutputStream out2 = dfs.create(new Path("/testMoveFile/file2"),
-    //     true, 1024);
-    // out2.writeChars("/testMoveFile/file2");
-    // out2.close();
-    // Move to CacheObject
-    Path dir3 = new Path("/testCacheFile");
-    dfs.mkdirs(dir3);
-  }
-
-  private CmdletDescriptor generateCmdletDescriptor() throws Exception {
-    String cmd = "allssd -file /testMoveFile/file1 ; cache -file /testCacheFile ; write -file /test -length 1024";
-    CmdletDescriptor cmdletDescriptor = new CmdletDescriptor(cmd);
-    cmdletDescriptor.setRuleId(1);
-    return cmdletDescriptor;
-  }
-
-  private void generateTestCases() throws Exception {
-    MetaStore metaStore = ssm.getCmdletExecutor().getContext().getMetaStore();
-    CmdletDescriptor cmdletDescriptor = generateCmdletDescriptor();
-    CmdletInfo cmdletInfo = new CmdletInfo(0, cmdletDescriptor.getRuleId(),
-        CmdletState.PENDING, cmdletDescriptor.getCmdletString(),
-        123178333l, 232444994l);
-    CmdletInfo[] cmdlets = {cmdletInfo};
-    metaStore.insertCmdletsTable(cmdlets);
-  }
-
-  private void testCmdletExecutorHelper() throws Exception {
-    MetaStore metaStore = ssm.getCmdletExecutor().getContext().getMetaStore();
-    while (true) {
-      Thread.sleep(2000);
-      int current = ssm.getCmdletExecutor().cacheSize();
-      System.out.printf("Cmdlet CacheObject size = %d\n", current);
-      if (current == 0) {
-        break;
-      }
-    }
-    List<CmdletInfo> com = metaStore.getCmdletsTableItem(null,
-        null, CmdletState.DONE);
-    System.out.printf("CmdletInfos Size = %d\n", com.size());
-    // Check Status
-    Assert.assertTrue(com.size() == 1);
-    Assert.assertTrue(com.get(0).getState() == CmdletState.DONE);
-    List<ActionInfo> actionInfos = metaStore
-        .getActionsTableItem(null, null);
-    System.out.printf("ActionInfos Size = %d\n", actionInfos.size());
-    Assert.assertTrue(actionInfos.size() == 3);
-  }
-}
->>>>>>> c6d1895e
+//}