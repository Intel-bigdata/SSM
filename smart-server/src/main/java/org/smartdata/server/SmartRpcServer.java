/**
 * Licensed to the Apache Software Foundation (ASF) under one
 * or more contributor license agreements.  See the NOTICE file
 * distributed with this work for additional information
 * regarding copyright ownership.  The ASF licenses this file
 * to you under the Apache License, Version 2.0 (the
 * "License"); you may not use this file except in compliance
 * with the License.  You may obtain a copy of the License at
 *
 *     http://www.apache.org/licenses/LICENSE-2.0
 *
 * Unless required by applicable law or agreed to in writing, software
 * distributed under the License is distributed on an "AS IS" BASIS,
 * WITHOUT WARRANTIES OR CONDITIONS OF ANY KIND, either express or implied.
 * See the License for the specific language governing permissions and
 * limitations under the License.
 */
package org.smartdata.server;

import com.google.protobuf.BlockingService;
import org.apache.hadoop.conf.Configuration;
import org.apache.hadoop.fs.CommonConfigurationKeys;
import org.apache.hadoop.hdfs.DFSUtil;
import org.apache.hadoop.ipc.ProtobufRpcEngine;
import org.apache.hadoop.ipc.RPC;
import org.apache.hadoop.ipc.RetriableException;
import org.smartdata.SmartPolicyProvider;
import org.smartdata.SmartServiceState;
import org.smartdata.action.ActionRegistry;
import org.smartdata.conf.SmartConfKeys;
import org.smartdata.metastore.MetaStoreException;
import org.smartdata.metrics.FileAccessEvent;
import org.smartdata.model.ActionDescriptor;
import org.smartdata.model.ActionInfo;
import org.smartdata.model.CmdletInfo;
import org.smartdata.model.CmdletState;
import org.smartdata.model.FileState;
import org.smartdata.model.RuleInfo;
import org.smartdata.model.RuleState;
import org.smartdata.protocol.AdminServerProto;
import org.smartdata.protocol.ClientServerProto;
import org.smartdata.protocol.SmartServerProtocols;
import org.smartdata.protocol.protobuffer.AdminProtocolProtoBuffer;
import org.smartdata.protocol.protobuffer.ClientProtocolProtoBuffer;
import org.smartdata.protocol.protobuffer.ServerProtocolsServerSideTranslator;

import java.io.IOException;
import java.net.InetSocketAddress;
import java.util.List;

/**
 * Implements the rpc calls.
 * TODO: Implement statistics for SSM rpc server
 */
public class SmartRpcServer implements SmartServerProtocols {
  protected SmartServer ssm;
  protected Configuration conf;
  protected final InetSocketAddress clientRpcAddress;
  protected int serviceHandlerCount;
  protected final RPC.Server clientRpcServer;
  private final boolean serviceAuthEnabled;

  public SmartRpcServer(SmartServer ssm, Configuration conf) throws IOException {
    this.ssm = ssm;
    this.conf = conf;
    // TODO: implement ssm SmartAdminProtocol
    InetSocketAddress rpcAddr = getRpcServerAddress();
    RPC.setProtocolEngine(conf, AdminProtocolProtoBuffer.class, ProtobufRpcEngine.class);

    ServerProtocolsServerSideTranslator clientSSMProtocolServerSideTranslatorPB =
        new ServerProtocolsServerSideTranslator(this);

    BlockingService adminSmartPbService = AdminServerProto.protoService
        .newReflectiveBlockingService(clientSSMProtocolServerSideTranslatorPB);
    BlockingService clientSmartPbService = ClientServerProto.protoService
        .newReflectiveBlockingService(clientSSMProtocolServerSideTranslatorPB);

    serviceHandlerCount = conf.getInt(
        SmartConfKeys.SMART_SERVER_RPC_HANDLER_COUNT_KEY,
        SmartConfKeys.SMART_SERVER_RPC_HANDLER_COUNT_DEFAULT);

    // TODO: provide service for SmartClientProtocol and SmartAdminProtocol
    // TODO: in different port and server
    clientRpcServer = new RPC.Builder(conf)
        .setProtocol(AdminProtocolProtoBuffer.class)
        .setInstance(adminSmartPbService)
        .setBindAddress(rpcAddr.getHostName())
        .setPort(rpcAddr.getPort())
        .setNumHandlers(serviceHandlerCount)
        .setVerbose(true)
        .build();

    InetSocketAddress listenAddr = clientRpcServer.getListenerAddress();
    clientRpcAddress = new InetSocketAddress(
        rpcAddr.getHostName(), listenAddr.getPort());

    DFSUtil.addPBProtocol(conf, AdminProtocolProtoBuffer.class,
        adminSmartPbService, clientRpcServer);
    DFSUtil.addPBProtocol(conf, ClientProtocolProtoBuffer.class,
        clientSmartPbService, clientRpcServer);

    // set service-level authorization security policy
    if (serviceAuthEnabled = conf.getBoolean(
        CommonConfigurationKeys.HADOOP_SECURITY_AUTHORIZATION, false)) {
      if (clientRpcServer != null) {
        clientRpcServer.refreshServiceAcl(conf, new SmartPolicyProvider());
      }
    }
  }

  private InetSocketAddress getRpcServerAddress() {
    String[] strings = conf.get(SmartConfKeys.SMART_SERVER_RPC_ADDRESS_KEY,
        SmartConfKeys.SMART_SERVER_RPC_ADDRESS_DEFAULT).split(":");
    return new InetSocketAddress(strings[strings.length - 2]
        , Integer.parseInt(strings[strings.length - 1]));
  }

  /**
   * Start SSM RPC service.
   */
  public void start() {
    if (clientRpcServer != null) {
      clientRpcServer.start();
    }
  }

  /**
   * Stop SSM RPC service.
   */
  public void stop() {
    if (clientRpcServer != null) {
      clientRpcServer.stop();
    }
  }

  /*
   * Waiting for RPC threads to exit.
   */
  public void join() throws InterruptedException {
    if (clientRpcServer != null) {
      clientRpcServer.join();
    }
  }

  @Override
  public SmartServiceState getServiceState() {
    return ssm.getSSMServiceState();
  }

  private void checkIfActive() throws IOException {
    if (!ssm.isActive()) {
      throw new RetriableException("SSM services not ready...");
    }
  }

  @Override
  public long submitRule(String rule, RuleState initState) throws IOException {
    checkIfActive();
    return ssm.getRuleManager().submitRule(rule, initState);
  }

  @Override
  public void checkRule(String rule) throws IOException {
    checkIfActive();
    ssm.getRuleManager().checkRule(rule);
  }

  @Override
  public RuleInfo getRuleInfo(long ruleId) throws IOException {
    checkIfActive();
    return ssm.getRuleManager().getRuleInfo(ruleId);
  }

  @Override
  public List<RuleInfo> listRulesInfo() throws IOException {
    checkIfActive();
    return ssm.getRuleManager().listRulesInfo();
  }

  @Override
  public void deleteRule(long ruleID, boolean dropPendingCmdlets)
      throws IOException {
    checkIfActive();
    ssm.getRuleManager().deleteRule(ruleID, dropPendingCmdlets);
  }

  @Override
  public void activateRule(long ruleID) throws IOException {
    checkIfActive();
    ssm.getRuleManager().activateRule(ruleID);
  }

  @Override
  public void disableRule(long ruleID, boolean dropPendingCmdlets)
      throws IOException {
    checkIfActive();
    ssm.getRuleManager().disableRule(ruleID, dropPendingCmdlets);
  }

  @Override
  public CmdletInfo getCmdletInfo(long cmdletID) throws IOException {
    checkIfActive();
    return ssm.getCmdletManager().getCmdletInfo(cmdletID);
  }

  @Override
  public List<CmdletInfo> listCmdletInfo(long rid, CmdletState cmdletState)
      throws IOException {
    checkIfActive();
    return ssm.getCmdletManager().listCmdletsInfo(rid, cmdletState);
  }

  @Override
  public void activateCmdlet(long cmdletID) throws IOException {
    checkIfActive();
    ssm.getCmdletManager().activateCmdlet(cmdletID);
  }

  @Override
  public void disableCmdlet(long cmdletID) throws IOException {
    checkIfActive();
    ssm.getCmdletManager().disableCmdlet(cmdletID);
  }

  @Override
  public void deleteCmdlet(long cmdletID) throws IOException {
    checkIfActive();
    ssm.getCmdletManager().deleteCmdlet(cmdletID);
  }

  @Override
  public ActionInfo getActionInfo(long actionID) throws IOException {
    checkIfActive();
    return ssm.getCmdletManager().getActionInfo(actionID);
  }

  @Override
  public List<ActionInfo> listActionInfoOfLastActions(int maxNumActions)
      throws IOException {
    checkIfActive();
    return ssm.getCmdletManager().listNewCreatedActions(maxNumActions);
  }

  @Override
  public void reportFileAccessEvent(FileAccessEvent event)
      throws IOException {
    checkIfActive();
    ssm.getStatesManager().reportFileAccessEvent(event);
  }

  @Override
  public long submitCmdlet(String cmd) throws IOException {
    checkIfActive();
    return ssm.getCmdletManager().submitCmdlet(cmd);
  }

  @Override
  public List<ActionDescriptor> listActionsSupported() throws IOException {
    return ActionRegistry.supportedActions();
  }

  @Override
  public FileState getFileState(String filePath) throws IOException {
<<<<<<< HEAD
=======
    checkIfActive();
>>>>>>> 2cd81809
    try {
      return ssm.getMetaStore().getFileState(filePath);
    } catch (MetaStoreException e) {
      throw new IOException(e);
    }
  }
}<|MERGE_RESOLUTION|>--- conflicted
+++ resolved
@@ -261,10 +261,7 @@
 
   @Override
   public FileState getFileState(String filePath) throws IOException {
-<<<<<<< HEAD
-=======
-    checkIfActive();
->>>>>>> 2cd81809
+    checkIfActive();
     try {
       return ssm.getMetaStore().getFileState(filePath);
     } catch (MetaStoreException e) {
