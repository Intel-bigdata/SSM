/**
 * Licensed to the Apache Software Foundation (ASF) under one
 * or more contributor license agreements.  See the NOTICE file
 * distributed with this work for additional information
 * regarding copyright ownership.  The ASF licenses this file
 * to you under the Apache License, Version 2.0 (the
 * "License"); you may not use this file except in compliance
 * with the License.  You may obtain a copy of the License at
 *
 *     http://www.apache.org/licenses/LICENSE-2.0
 *
 * Unless required by applicable law or agreed to in writing, software
 * distributed under the License is distributed on an "AS IS" BASIS,
 * WITHOUT WARRANTIES OR CONDITIONS OF ANY KIND, either express or implied.
 * See the License for the specific language governing permissions and
 * limitations under the License.
 */
package org.smartdata.server;

import com.google.protobuf.BlockingService;
import org.apache.hadoop.conf.Configuration;
import org.apache.hadoop.fs.CommonConfigurationKeys;
import org.apache.hadoop.hdfs.DFSUtil;
import org.apache.hadoop.ipc.ProtobufRpcEngine;
import org.apache.hadoop.ipc.RPC;
import org.apache.hadoop.ipc.RetriableException;
import org.smartdata.SmartPolicyProvider;
import org.smartdata.SmartServiceState;
import org.smartdata.action.ActionRegistry;
import org.smartdata.conf.SmartConfKeys;
import org.smartdata.metaservice.MetaServiceException;
import org.smartdata.metastore.MetaStoreException;
import org.smartdata.metrics.FileAccessEvent;
import org.smartdata.model.ActionDescriptor;
import org.smartdata.model.ActionInfo;
import org.smartdata.model.CmdletInfo;
import org.smartdata.model.CmdletState;
import org.smartdata.model.FileState;
import org.smartdata.model.RuleInfo;
import org.smartdata.model.RuleState;
import org.smartdata.model.SmartFileCompressionInfo;
import org.smartdata.protocol.AdminServerProto;
import org.smartdata.protocol.ClientServerProto;
import org.smartdata.protocol.SmartServerProtocols;
import org.smartdata.protocol.protobuffer.AdminProtocolProtoBuffer;
import org.smartdata.protocol.protobuffer.ClientProtocolProtoBuffer;
import org.smartdata.protocol.protobuffer.ServerProtocolsServerSideTranslator;

import java.io.IOException;
import java.net.InetSocketAddress;
import java.util.List;

/**
 * Implements the rpc calls.
 * TODO: Implement statistics for SSM rpc server
 */
public class SmartRpcServer implements SmartServerProtocols {
  protected SmartServer ssm;
  protected Configuration conf;
  protected final InetSocketAddress clientRpcAddress;
  protected int serviceHandlerCount;
  protected final RPC.Server clientRpcServer;
  private final boolean serviceAuthEnabled;

  public SmartRpcServer(SmartServer ssm, Configuration conf) throws IOException {
    this.ssm = ssm;
    this.conf = conf;
    // TODO: implement ssm SmartAdminProtocol
    InetSocketAddress rpcAddr = getRpcServerAddress();
    RPC.setProtocolEngine(conf, AdminProtocolProtoBuffer.class, ProtobufRpcEngine.class);

    ServerProtocolsServerSideTranslator clientSSMProtocolServerSideTranslatorPB =
        new ServerProtocolsServerSideTranslator(this);

    BlockingService adminSmartPbService = AdminServerProto.protoService
        .newReflectiveBlockingService(clientSSMProtocolServerSideTranslatorPB);
    BlockingService clientSmartPbService = ClientServerProto.protoService
        .newReflectiveBlockingService(clientSSMProtocolServerSideTranslatorPB);

    serviceHandlerCount = conf.getInt(
        SmartConfKeys.SMART_SERVER_RPC_HANDLER_COUNT_KEY,
        SmartConfKeys.SMART_SERVER_RPC_HANDLER_COUNT_DEFAULT);

    // TODO: provide service for SmartClientProtocol and SmartAdminProtocol
    // TODO: in different port and server
    clientRpcServer = new RPC.Builder(conf)
        .setProtocol(AdminProtocolProtoBuffer.class)
        .setInstance(adminSmartPbService)
        .setBindAddress(rpcAddr.getHostName())
        .setPort(rpcAddr.getPort())
        .setNumHandlers(serviceHandlerCount)
        .setVerbose(true)
        .build();

    InetSocketAddress listenAddr = clientRpcServer.getListenerAddress();
    clientRpcAddress = new InetSocketAddress(
        rpcAddr.getHostName(), listenAddr.getPort());

    DFSUtil.addPBProtocol(conf, AdminProtocolProtoBuffer.class,
        adminSmartPbService, clientRpcServer);
    DFSUtil.addPBProtocol(conf, ClientProtocolProtoBuffer.class,
        clientSmartPbService, clientRpcServer);

    // set service-level authorization security policy
    if (serviceAuthEnabled = conf.getBoolean(
        CommonConfigurationKeys.HADOOP_SECURITY_AUTHORIZATION, false)) {
      if (clientRpcServer != null) {
        clientRpcServer.refreshServiceAcl(conf, new SmartPolicyProvider());
      }
    }
  }

  private InetSocketAddress getRpcServerAddress() {
    String[] strings = conf.get(SmartConfKeys.SMART_SERVER_RPC_ADDRESS_KEY,
        SmartConfKeys.SMART_SERVER_RPC_ADDRESS_DEFAULT).split(":");
    return new InetSocketAddress(strings[strings.length - 2]
        , Integer.parseInt(strings[strings.length - 1]));
  }

  /**
   * Start SSM RPC service.
   */
  public void start() {
    if (clientRpcServer != null) {
      clientRpcServer.start();
    }
  }

  /**
   * Stop SSM RPC service.
   */
  public void stop() {
    if (clientRpcServer != null) {
      clientRpcServer.stop();
    }
  }

  /*
   * Waiting for RPC threads to exit.
   */
  public void join() throws InterruptedException {
    if (clientRpcServer != null) {
      clientRpcServer.join();
    }
  }

  @Override
  public SmartServiceState getServiceState() {
    return ssm.getSSMServiceState();
  }

  private void checkIfActive() throws IOException {
    if (!ssm.isActive()) {
      throw new RetriableException("SSM services not ready...");
    }
  }

  @Override
  public long submitRule(String rule, RuleState initState) throws IOException {
    checkIfActive();
    return ssm.getRuleManager().submitRule(rule, initState);
  }

  @Override
  public void checkRule(String rule) throws IOException {
    checkIfActive();
    ssm.getRuleManager().checkRule(rule);
  }

  @Override
  public RuleInfo getRuleInfo(long ruleId) throws IOException {
    checkIfActive();
    return ssm.getRuleManager().getRuleInfo(ruleId);
  }

  @Override
  public List<RuleInfo> listRulesInfo() throws IOException {
    checkIfActive();
    return ssm.getRuleManager().listRulesInfo();
  }

  @Override
  public void deleteRule(long ruleID, boolean dropPendingCmdlets)
      throws IOException {
    checkIfActive();
    ssm.getRuleManager().deleteRule(ruleID, dropPendingCmdlets);
  }

  @Override
  public void activateRule(long ruleID) throws IOException {
    checkIfActive();
    ssm.getRuleManager().activateRule(ruleID);
  }

  @Override
  public void disableRule(long ruleID, boolean dropPendingCmdlets)
      throws IOException {
    checkIfActive();
    ssm.getRuleManager().disableRule(ruleID, dropPendingCmdlets);
  }

  @Override
  public CmdletInfo getCmdletInfo(long cmdletID) throws IOException {
    checkIfActive();
    return ssm.getCmdletManager().getCmdletInfo(cmdletID);
  }

  @Override
  public List<CmdletInfo> listCmdletInfo(long rid, CmdletState cmdletState)
      throws IOException {
    checkIfActive();
    return ssm.getCmdletManager().listCmdletsInfo(rid, cmdletState);
  }

  @Override
  public void activateCmdlet(long cmdletID) throws IOException {
    checkIfActive();
    ssm.getCmdletManager().activateCmdlet(cmdletID);
  }

  @Override
  public void disableCmdlet(long cmdletID) throws IOException {
    checkIfActive();
    ssm.getCmdletManager().disableCmdlet(cmdletID);
  }

  @Override
  public void deleteCmdlet(long cmdletID) throws IOException {
    checkIfActive();
    ssm.getCmdletManager().deleteCmdlet(cmdletID);
  }

  @Override
  public ActionInfo getActionInfo(long actionID) throws IOException {
    checkIfActive();
    return ssm.getCmdletManager().getActionInfo(actionID);
  }

  @Override
  public List<ActionInfo> listActionInfoOfLastActions(int maxNumActions)
      throws IOException {
    checkIfActive();
    return ssm.getCmdletManager().listNewCreatedActions(maxNumActions);
  }

  @Override
  public void reportFileAccessEvent(FileAccessEvent event) throws IOException {
    checkIfActive();
    ssm.getStatesManager().reportFileAccessEvent(event);
  }

  @Override
  public long submitCmdlet(String cmd) throws IOException {
    checkIfActive();
    return ssm.getCmdletManager().submitCmdlet(cmd);
  }

  @Override
  public List<ActionDescriptor> listActionsSupported() throws IOException {
    return ActionRegistry.supportedActions();
  }

  @Override
<<<<<<< HEAD
  public FileState getFileState(String filePath) throws IOException {
    return ssm.getMetaStore().getFileState(filePath);
=======
  public SmartFileCompressionInfo getFileCompressionInfo(String fileName)
      throws IOException {
    try {
      return ssm.getMetaStore().getCompressionInfo(fileName);
    } catch (Exception e) {
      throw new IOException(e);
    }
  }

  @Override
  public boolean fileCompressed(String fileName) throws IOException {
    try {
      if (ssm.getMetaStore().getCompressionInfo(fileName) != null) {
        return true;
      } else {
        return false;
      }
    } catch (Exception e) {
      throw new IOException(e);
    }
>>>>>>> 0b17fe6a
  }
}<|MERGE_RESOLUTION|>--- conflicted
+++ resolved
@@ -28,7 +28,6 @@
 import org.smartdata.SmartServiceState;
 import org.smartdata.action.ActionRegistry;
 import org.smartdata.conf.SmartConfKeys;
-import org.smartdata.metaservice.MetaServiceException;
 import org.smartdata.metastore.MetaStoreException;
 import org.smartdata.metrics.FileAccessEvent;
 import org.smartdata.model.ActionDescriptor;
@@ -38,7 +37,6 @@
 import org.smartdata.model.FileState;
 import org.smartdata.model.RuleInfo;
 import org.smartdata.model.RuleState;
-import org.smartdata.model.SmartFileCompressionInfo;
 import org.smartdata.protocol.AdminServerProto;
 import org.smartdata.protocol.ClientServerProto;
 import org.smartdata.protocol.SmartServerProtocols;
@@ -261,30 +259,11 @@
   }
 
   @Override
-<<<<<<< HEAD
   public FileState getFileState(String filePath) throws IOException {
-    return ssm.getMetaStore().getFileState(filePath);
-=======
-  public SmartFileCompressionInfo getFileCompressionInfo(String fileName)
-      throws IOException {
     try {
-      return ssm.getMetaStore().getCompressionInfo(fileName);
-    } catch (Exception e) {
+      return ssm.getMetaStore().getFileState(filePath);
+    } catch (MetaStoreException e) {
       throw new IOException(e);
     }
   }
-
-  @Override
-  public boolean fileCompressed(String fileName) throws IOException {
-    try {
-      if (ssm.getMetaStore().getCompressionInfo(fileName) != null) {
-        return true;
-      } else {
-        return false;
-      }
-    } catch (Exception e) {
-      throw new IOException(e);
-    }
->>>>>>> 0b17fe6a
-  }
 }