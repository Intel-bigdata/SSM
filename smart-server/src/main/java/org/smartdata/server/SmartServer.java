--- conflicted
+++ resolved
@@ -134,11 +134,7 @@
       LOG.info("Starting PD, TiKV and TiDB..");
       db.start();
       try {
-<<<<<<< HEAD
         Thread.sleep(30000);
-=======
-        Thread.sleep(12000);
->>>>>>> 9783baa5
       } catch (InterruptedException ex) {
         LOG.error(ex.getMessage());
       }
