--- conflicted
+++ resolved
@@ -374,23 +374,6 @@
     LOG.info("Initialized service mode: " + context.getServiceMode().getName() + ".");
   }
 
-<<<<<<< HEAD
-=======
-  private static StartupOption parseArguments(String args[]) {
-    int argsLen = (args == null) ? 0 : args.length;
-    StartupOption startOpt = StartupOption.REGULAR;
-    for (int i = 0; i < argsLen; i++) {
-      String cmd = args[i];
-      if (StartupOption.FORMAT.getName().equalsIgnoreCase(cmd)) {
-        startOpt = StartupOption.FORMAT;
-      } else if (StartupOption.REGULAR.getName().equalsIgnoreCase(cmd)) {
-        startOpt = StartupOption.REGULAR;
-      }
-    }
-    return startOpt;
-  }
-
->>>>>>> 59b7c6b4
   public static SmartServer launchWith(SmartConf conf) throws Exception {
     return launchWith(null, conf);
   }
