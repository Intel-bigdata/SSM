--- conflicted
+++ resolved
@@ -60,11 +60,7 @@
   public ExecutorScheduler execScheduler;
 
   public RuleManager(ServerContext context,
-<<<<<<< HEAD
       StatesManager statesManager, CmdletManager cmdletManager) {
-=======
-      StatesManager statesManager, CmdletExecutor cmdletExecutor) {
->>>>>>> 332688b6
     super(context);
 
     int numExecutors = context.getConf().getInt(
@@ -154,8 +150,8 @@
       throws IOException {
     RuleInfoRepo infoRepo = checkIfExists(ruleID);
     try {
-      if (dropPendingCmdlets && getCmdletExecutor() != null) {
-        getCmdletExecutor().deleteCmdletByRule(infoRepo.getRuleInfo().getId());
+      if (dropPendingCmdlets && getCmdletManager() != null) {
+        getCmdletManager().deleteCmdletByRule(infoRepo.getRuleInfo().getId());
       }
     } finally {
       infoRepo.delete();
