--- conflicted
+++ resolved
@@ -139,18 +139,12 @@
         SmartConfKeys.SMART_CMDLET_CACHE_BATCH_DEFAULT);
 
     int reportPeriod = context.getConf().getInt(SmartConfKeys.SMART_STATUS_REPORT_PERIOD_KEY,
-<<<<<<< HEAD
-      SmartConfKeys.SMART_STATUS_REPORT_PERIOD_DEFAULT);
-    this.timeout =
-      TIMEOUT_MULTIPLIER * reportPeriod < 30000 ? 30000 : TIMEOUT_MULTIPLIER * reportPeriod;
-=======
         SmartConfKeys.SMART_STATUS_REPORT_PERIOD_DEFAULT);
     int maxInterval = reportPeriod * context.getConf().getInt(
         SmartConfKeys.SMART_STATUS_REPORT_PERIOD_MULTIPLIER_KEY,
         SmartConfKeys.SMART_STATUS_REPORT_PERIOD_MULTIPLIER_DEFAULT);
     this.timeout = TIMEOUT_MULTIPLIER * maxInterval < TIMEOUT_MIN_MILLISECOND
         ? TIMEOUT_MIN_MILLISECOND : TIMEOUT_MULTIPLIER * maxInterval;
->>>>>>> b711686e
   }
 
   @VisibleForTesting
@@ -311,13 +305,8 @@
   public long submitCmdlet(CmdletDescriptor cmdletDescriptor) throws IOException {
     LOG.debug(String.format("Received Cmdlet -> [ %s ]", cmdletDescriptor.getCmdletString()));
     if (maxNumPendingCmdlets <= pendingCmdlet.size() + schedulingCmdlet.size()) {
-<<<<<<< HEAD
-      throw new IOException("Pending cmdlets exceeds value specified by key '"
-        + SmartConfKeys.SMART_CMDLET_MAX_NUM_PENDING_KEY + "' = " + maxNumPendingCmdlets);
-=======
       throw new QueueFullException("Pending cmdlets exceeds value specified by key '"
           + SmartConfKeys.SMART_CMDLET_MAX_NUM_PENDING_KEY + "' = " + maxNumPendingCmdlets);
->>>>>>> b711686e
     }
     long submitTime = System.currentTimeMillis();
     CmdletInfo cmdletInfo =
@@ -506,23 +495,6 @@
             } else {
               continue;
             }
-<<<<<<< HEAD
-            if (result == ScheduleResult.SUCCESS) {
-              idToLaunchCmdlet.put(cmdlet.getCid(), launchCmdlet);
-              cmdlet.setState(CmdletState.SCHEDULED);
-              cmdlet.setStateChangedTime(System.currentTimeMillis());
-              scheduledCmdlet.add(id);
-              nScheduled++;
-            } else if (result == ScheduleResult.FAIL) {
-              cmdlet.updateState(CmdletState.CANCELLED);
-              cmdlet.setStateChangedTime(System.currentTimeMillis());
-              CmdletStatus cmdletStatus = new CmdletStatus(
-                cmdlet.getCid(), cmdlet.getStateChangedTime(), cmdlet.getState());
-              // Mark all actions as finished and successful
-              cmdletFinishedInternal(cmdlet);
-              onCmdletStatusUpdate(cmdletStatus);
-=======
-
             try {
               if (result == ScheduleResult.SUCCESS) {
                 idToLaunchCmdlet.put(cmdlet.getCid(), launchCmdlet);
@@ -540,7 +512,6 @@
               }
             } catch (Throwable t) {
               LOG.error("Post schedule cmdlet " + cmdlet + " error.", t);
->>>>>>> b711686e
             }
             break;
         }
@@ -1213,11 +1184,7 @@
         long ts = System.currentTimeMillis();
         if (ts - lastDelTimeStamp >= lifeCheckInterval) {
           numCmdletsFinished.getAndAdd(
-<<<<<<< HEAD
-            metaStore.deleteFinishedCmdletsWithGenTimeBefore(ts - maxLifeTime));
-=======
               -metaStore.deleteFinishedCmdletsWithGenTimeBefore(ts - maxLifeTime));
->>>>>>> b711686e
           lastDelTimeStamp = ts;
         }
 
