/**
 * Licensed to the Apache Software Foundation (ASF) under one
 * or more contributor license agreements.  See the NOTICE file
 * distributed with this work for additional information
 * regarding copyright ownership.  The ASF licenses this file
 * to you under the Apache License, Version 2.0 (the
 * "License"); you may not use this file except in compliance
 * with the License.  You may obtain a copy of the License at
 *
 *     http://www.apache.org/licenses/LICENSE-2.0
 *
 * Unless required by applicable law or agreed to in writing, software
 * distributed under the License is distributed on an "AS IS" BASIS,
 * WITHOUT WARRANTIES OR CONDITIONS OF ANY KIND, either express or implied.
 * See the License for the specific language governing permissions and
 * limitations under the License.
 */
package org.smartdata.server.engine;

import com.google.common.annotations.VisibleForTesting;
import com.google.common.collect.ArrayListMultimap;
import com.google.common.collect.ListMultimap;
import com.google.common.collect.Lists;
import org.slf4j.Logger;
import org.slf4j.LoggerFactory;
import org.smartdata.AbstractService;
import org.smartdata.action.ActionException;
import org.smartdata.action.ActionRegistry;
import org.smartdata.action.SmartAction;
import org.smartdata.hdfs.action.move.AbstractMoveFileAction;
import org.smartdata.hdfs.scheduler.ActionSchedulerService;
import org.smartdata.metastore.MetaStore;
import org.smartdata.metastore.MetaStoreException;
import org.smartdata.model.ActionInfo;
import org.smartdata.model.CmdletDescriptor;
import org.smartdata.model.CmdletInfo;
import org.smartdata.model.CmdletState;
import org.smartdata.model.DetailedFileAction;
import org.smartdata.model.LaunchAction;
import org.smartdata.model.action.ActionScheduler;
import org.smartdata.model.action.ScheduleResult;
import org.smartdata.protocol.message.ActionFinished;
import org.smartdata.protocol.message.ActionStarted;
import org.smartdata.protocol.message.ActionStatus;
import org.smartdata.protocol.message.ActionStatusReport;
import org.smartdata.protocol.message.CmdletStatusUpdate;
import org.smartdata.protocol.message.StatusMessage;
import org.smartdata.server.engine.cmdlet.CmdletDispatcher;
import org.smartdata.server.engine.cmdlet.CmdletExecutorService;
import org.smartdata.server.engine.cmdlet.message.LaunchCmdlet;

import java.io.IOException;
import java.text.ParseException;
import java.util.ArrayList;
import java.util.HashMap;
import java.util.Iterator;
import java.util.LinkedList;
import java.util.List;
import java.util.Map;
import java.util.Queue;
import java.util.Set;
import java.util.concurrent.ConcurrentHashMap;
import java.util.concurrent.Executors;
import java.util.concurrent.LinkedBlockingQueue;
import java.util.concurrent.ScheduledExecutorService;
import java.util.concurrent.TimeUnit;
import java.util.concurrent.atomic.AtomicLong;

/**
 * When a Cmdlet is submitted, it's string descriptor will be stored into set submittedCmdlets
 * to avoid duplicated Cmdlet, then enqueue into pendingCmdlet. When the Cmdlet is scheduled it
 * will be remove out of the queue and marked in the runningCmdlets.
 *
 * <p>The map idToCmdlets stores all the recent CmdletInfos, including pending and running Cmdlets.
 * After the Cmdlet is finished or cancelled or failed, it's status will be flush to DB.
 */
public class CmdletManager extends AbstractService {
  private static final Logger LOG = LoggerFactory.getLogger(CmdletManager.class);
  private ScheduledExecutorService executorService;
  private CmdletDispatcher dispatcher;
  private MetaStore metaStore;
  private AtomicLong maxActionId;
  private AtomicLong maxCmdletId;

  private List<Long> pendingCmdlet;
  private List<Long> schedulingCmdlet;
  private Queue<Long> scheduledCmdlet;
  private Map<Long, LaunchCmdlet> idToLaunchCmdlet;
  private List<Long> runningCmdlets;
  private Map<Long, CmdletInfo> idToCmdlets;
  private Map<Long, ActionInfo> idToActions;
  private Map<String, Long> fileLocks;
  private ListMultimap<String, ActionScheduler> schedulers = ArrayListMultimap.create();
  private List<ActionSchedulerService> schedulerServices = new ArrayList<>();

  public CmdletManager(ServerContext context) {
    super(context);

    this.metaStore = context.getMetaStore();
    this.executorService = Executors.newScheduledThreadPool(2);
    this.dispatcher = new CmdletDispatcher(context, this);
    this.runningCmdlets = new ArrayList<>();
    this.pendingCmdlet = new LinkedList<>();
    this.schedulingCmdlet = new LinkedList<>();
    this.scheduledCmdlet = new LinkedBlockingQueue<>();
    this.idToLaunchCmdlet = new HashMap<>();
    this.idToCmdlets = new ConcurrentHashMap<>();
    this.idToActions = new ConcurrentHashMap<>();
    this.fileLocks = new ConcurrentHashMap<>();
  }

  @VisibleForTesting
  void setDispatcher(CmdletDispatcher dispatcher) {
    this.dispatcher = dispatcher;
  }

  @Override
  public void init() throws IOException {
    LOG.info("Initializing ...");
    try {
      maxActionId = new AtomicLong(metaStore.getMaxActionId());
      maxCmdletId = new AtomicLong(metaStore.getMaxCmdletId());

      schedulerServices = AbstractServiceFactory.createActionSchedulerServices(
          getContext().getConf(), getContext(), metaStore, false);

      for (ActionSchedulerService s : schedulerServices) {
        s.init();
        List<String> actions = s.getSupportedActions();
        for (String a : actions) {
          schedulers.put(a, s);
        }
      }
      // reload pending cmdlets from metastore
      reloadPendingCmdlets();
      LOG.info("Initialized.");
    } catch (MetaStoreException e) {
      LOG.error("DB Connection error! Get Max CommandId/ActionId fail!", e);
      throw new IOException(e);
    } catch (IOException e) {
      throw e;
    } catch (Throwable t) {
      throw new IOException(t);
    }
  }

  private void reloadPendingCmdlets() throws IOException {
    LOG.info("Reloading Pending Cmdlets from Database.");
    List<CmdletInfo> cmdletInfos = null;
    try {
      cmdletInfos = metaStore.getCmdlets(CmdletState.PENDING);
    } catch (MetaStoreException e) {
      LOG.error("Get pending cmdlets from database error!");
      return;
    }
    if (cmdletInfos == null || cmdletInfos.size() == 0) {
      return;
    }
    for (CmdletInfo cmdletInfo : cmdletInfos) {
      LOG.debug(
          String.format("Reload Pending Cmdlet -> [ %s ]", cmdletInfo.getParameters()));
      List<ActionInfo> actionInfos = null;
      if (cmdletInfo.getAids().size() != 0) {
        for (long aid : cmdletInfo.getAids()) {
          LOG.debug("ActionId -> [ {} ] marked as Failed", aid);
          try {
            metaStore.markActionFailed(aid);
          } catch (MetaStoreException e) {
            LOG.debug("ActionId -> [ {} ] cannot marked as Failed", aid, e);
          }
        }
      }
      cmdletInfo.setState(CmdletState.FAILED);
      try {
        metaStore.updateCmdlet(cmdletInfo);
      } catch (MetaStoreException e1) {
        LOG.error("{} marked as failed error",
            cmdletInfo, e1);
      }
      // LOG.debug(String.format("Received Cmdlet -> [ %s ]",
      //     cmdletDescriptor.getCmdletString()));
      // Check action names
      // checkActionNames(cmdletDescriptor);
      // Let Scheduler check actioninfo onsubmit and add them to cmdletinfo
      // checkActionsOnSubmit(cmdletInfo, actionInfos);
      // Sync cmdletinfo and actionInfos with metastore and cache, add locks if necessary
      // syncCmdAction(cmdletInfo, actionInfos, actionsInDB);
    }
  }

  /**
   * Check if action names in cmdletDescriptor are correct.
   * @param cmdletDescriptor
   * @throws IOException
   */
  private void checkActionNames(
      CmdletDescriptor cmdletDescriptor) throws IOException {
    for (int index = 0; index < cmdletDescriptor.actionSize(); index++) {
      if (!ActionRegistry
          .registeredAction(cmdletDescriptor.getActionName(index))) {
        throw new IOException(
            String.format(
                "Submit Cmdlet %s error! Action names are not correct!",
                cmdletDescriptor));
      }
    }
  }

  /**
   * Let Scheduler check actioninfo onsubmit and add them to cmdletinfo.
   * @param cmdletInfo
   * @param actionInfos
   * @throws IOException
   */
  private void checkActionsOnSubmit(CmdletInfo cmdletInfo,
      List<ActionInfo> actionInfos) throws IOException {
    for (ActionInfo actionInfo : actionInfos) {
      for (ActionScheduler p : schedulers.get(actionInfo.getActionName())) {
        if (!p.onSubmit(actionInfo)) {
          throw new IOException(
              String.format("Action rejected by scheduler", actionInfo));
        }
      }
      cmdletInfo.addAction(actionInfo.getActionId());
    }
  }

  /**
   * Sync cmdletinfo and actionInfos with metastore and cache, add locks if necessary.
   * @param cmdletInfo
   * @param actionInfos
   * @param actionsInDB
   * @throws IOException
   */
  private void syncCmdAction(CmdletInfo cmdletInfo,
      List<ActionInfo> actionInfos, boolean actionsInDB) throws IOException {
    Set<String> filesLocked = lockMovefileActionFiles(actionInfos);
    try {
      metaStore.insertCmdlet(cmdletInfo);
      if (!actionsInDB) {
        metaStore.insertActions(
            actionInfos.toArray(new ActionInfo[actionInfos.size()]));
      }
    } catch (MetaStoreException e) {
      LOG.error("{} Sync with DB error", cmdletInfo, e);
      try {
        for (String file : filesLocked) {
          fileLocks.remove(file);
        }
        cmdletInfo.setState(CmdletState.FAILED);
        metaStore.updateCmdlet(cmdletInfo);
      } catch (MetaStoreException e1) {
        LOG.error("{} marked as failed error!", cmdletInfo, e);
      }
      throw new IOException(e);
    }

    for (ActionInfo actionInfo : actionInfos) {
      if (actionInfo.isFinished()) {
        continue;
      }
      idToActions.put(actionInfo.getActionId(), actionInfo);
    }
    idToCmdlets.put(cmdletInfo.getCid(), cmdletInfo);
    synchronized (pendingCmdlet) {
      pendingCmdlet.add(cmdletInfo.getCid());
    }
  }

  @Override
  public void start() throws IOException {
    LOG.info("Starting ...");
    executorService.scheduleAtFixedRate(new ScheduleTask(), 100, 50,  TimeUnit.MILLISECONDS);
    executorService.scheduleAtFixedRate(
        new DispatchTask(this.dispatcher), 200, 100, TimeUnit.MILLISECONDS);
    for (ActionSchedulerService s : schedulerServices) {
      s.start();
    }
    LOG.info("Started.");
  }

  @Override
  public void stop() throws IOException {
    LOG.info("Stopping ...");
    for (int i = schedulerServices.size() - 1; i >= 0; i--) {
      schedulerServices.get(i).stop();
    }
    executorService.shutdown();
    dispatcher.shutDownExcutorServices();
    LOG.info("Stopped.");
  }

  public void registerExecutorService(CmdletExecutorService executorService) {
    dispatcher.registerExecutorService(executorService);
  }

  public long submitCmdlet(String cmdlet) throws IOException {
    LOG.debug(String.format("Received Cmdlet -> [ %s ]", cmdlet));
    try {
      CmdletDescriptor cmdletDescriptor = CmdletDescriptor.fromCmdletString(cmdlet);
      return submitCmdlet(cmdletDescriptor);
    } catch (ParseException e) {
      LOG.error("Cmdlet -> [ {} ], format is not correct", cmdlet, e);
      throw new IOException(e);
    }
  }

  public long submitCmdlet(CmdletDescriptor cmdletDescriptor) throws IOException {
    LOG.debug(String.format("Received Cmdlet -> [ %s ]", cmdletDescriptor.getCmdletString()));
    long submitTime = System.currentTimeMillis();
    CmdletInfo cmdletInfo =
      new CmdletInfo(
        maxCmdletId.getAndIncrement(),
        cmdletDescriptor.getRuleId(),
        CmdletState.PENDING,
        cmdletDescriptor.getCmdletString(),
        submitTime,
        submitTime);
    List<ActionInfo> actionInfos = createActionInfos(cmdletDescriptor, cmdletInfo.getCid());
    // Check action names
    checkActionNames(cmdletDescriptor);
    // Let Scheduler check actioninfo onsubmit and add them to cmdletinfo
    checkActionsOnSubmit(cmdletInfo, actionInfos);
    // Insert cmdletinfo and actionInfos to metastore and cache, add locks if necessary
    syncCmdAction(cmdletInfo, actionInfos);
    return cmdletInfo.getCid();
  }

  /**
   * Insert cmdletinfo and actions to metastore and cache, add locks if necessary.
   *
   * @param cmdletInfo
   * @param actionInfos
   * @throws IOException
   */
  private void syncCmdAction(CmdletInfo cmdletInfo,
      List<ActionInfo> actionInfos) throws IOException {
    Set<String> filesLocked = lockMovefileActionFiles(actionInfos);
    try {
      metaStore.insertCmdlet(cmdletInfo);
      metaStore.insertActions(
          actionInfos.toArray(new ActionInfo[actionInfos.size()]));
    } catch (MetaStoreException e) {
      LOG.error("{} submit to DB error", cmdletInfo, e);

      try {
        for (String file : filesLocked) {
          fileLocks.remove(file);
        }
        metaStore.deleteCmdlet(cmdletInfo.getCid());
      } catch (MetaStoreException e1) {
        LOG.error("{} delete from DB error", cmdletInfo, e);
      }
      throw new IOException(e);
    }

    for (ActionInfo actionInfo : actionInfos) {
      idToActions.put(actionInfo.getActionId(), actionInfo);
    }
    idToCmdlets.put(cmdletInfo.getCid(), cmdletInfo);
    synchronized (pendingCmdlet) {
      pendingCmdlet.add(cmdletInfo.getCid());
    }
  }

  private synchronized Set<String> lockMovefileActionFiles(List<ActionInfo> actionInfos)
      throws IOException {
    Map<String, Long> filesToLock = new HashMap<>();
    for (ActionInfo info : actionInfos) {
      SmartAction action;
      try {
        action = ActionRegistry.createAction(info.getActionName());
      } catch (ActionException e) {
        throw new IOException("Failed to create '" + info.getActionName()
            + "' action instance", e);
      }
      if (action instanceof AbstractMoveFileAction) {
        Map<String, String> args = info.getArgs();
        if (args != null && args.size() > 0) {
          String file = args.get(CmdletDescriptor.HDFS_FILE_PATH);
          if (file != null) {
            if (fileLocks.containsKey(file)) {
              LOG.debug("Warning: Other actions are processing {}!", file);
              throw new IOException("Has conflict actions, submit cmdlet failed.");
            } else {
              filesToLock.put(file, info.getActionId());
            }
          }
        }
      }
    }

    fileLocks.putAll(filesToLock);
    return filesToLock.keySet();
  }

  public int scheduleCmdlet() throws IOException {
    int nScheduled = 0;

    synchronized (pendingCmdlet) {
      if (pendingCmdlet.size() > 0) {
        schedulingCmdlet.addAll(pendingCmdlet);
        pendingCmdlet.clear();
      }
    }

    Iterator<Long> it = schedulingCmdlet.iterator();
    while (it.hasNext()) {
      long id = it.next();
      CmdletInfo cmdlet = idToCmdlets.get(id);
      synchronized (cmdlet) {
        switch (cmdlet.getState()) {
          case CANCELLED:
          case DISABLED:
            it.remove();
            break;

          case PENDING:
            LaunchCmdlet launchCmdlet = createLaunchCmdlet(cmdlet);
            ScheduleResult result = scheduleCmdletActions(cmdlet, launchCmdlet);
            if (result != ScheduleResult.RETRY) {
              it.remove();
            }
            if (result == ScheduleResult.SUCCESS) {
              idToLaunchCmdlet.put(cmdlet.getCid(), launchCmdlet);
              cmdlet.setState(CmdletState.SCHEDULED);
              scheduledCmdlet.add(id);
              nScheduled++;
            } else if (result == ScheduleResult.FAIL) {
              cmdlet.updateState(CmdletState.CANCELLED);
              CmdletStatusUpdate msg = new CmdletStatusUpdate(cmdlet.getCid(),
                  cmdlet.getStateChangedTime(), cmdlet.getState());
              // Mark all actions as finished and successful
              cmdletFinished(cmdlet);
              onCmdletStatusUpdate(msg);
            }
            break;
        }
      }
    }
    return nScheduled;
  }

  private ScheduleResult scheduleCmdletActions(CmdletInfo info, LaunchCmdlet launchCmdlet) {
    List<Long> actIds = info.getAids();
    int idx = 0;
    int schIdx = 0;
    ActionInfo actionInfo;
    LaunchAction launchAction;
    List<ActionScheduler> actSchedulers;
    ScheduleResult scheduleResult = ScheduleResult.SUCCESS;
    for (idx = 0; idx < actIds.size(); idx++) {
      actionInfo = idToActions.get(actIds.get(idx));
      launchAction = launchCmdlet.getLaunchActions().get(idx);
      actSchedulers = schedulers.get(actionInfo.getActionName());
      if (actSchedulers == null || actSchedulers.size() == 0) {
        continue;
      }

      for (schIdx = 0; schIdx < actSchedulers.size(); schIdx++) {
        ActionScheduler s = actSchedulers.get(schIdx);
        scheduleResult = s.onSchedule(actionInfo, launchAction);
        if (scheduleResult != ScheduleResult.SUCCESS) {
          break;
        }
      }

      if (scheduleResult != ScheduleResult.SUCCESS) {
        break;
      }
    }

    if (scheduleResult == ScheduleResult.SUCCESS) {
      idx--;
      schIdx--;
    }
    postscheduleCmdletActions(actIds, scheduleResult, idx, schIdx);
    return scheduleResult;
  }

  private void postscheduleCmdletActions(List<Long> actions, ScheduleResult result,
      int lastAction, int lastScheduler) {
    List<ActionScheduler> actSchedulers;
    for (int aidx = lastAction; aidx >= 0; aidx--) {
      ActionInfo info = idToActions.get(actions.get(aidx));
      actSchedulers = schedulers.get(info.getActionName());
      if (actSchedulers == null || actSchedulers.size() == 0) {
        continue;
      }
      if (lastScheduler < 0) {
        lastScheduler = actSchedulers.size() - 1;
      }

      for (int sidx = lastScheduler; sidx >= 0; sidx--) {
        actSchedulers.get(sidx).postSchedule(info, result);
      }

      lastScheduler = -1;
    }
  }

  private LaunchCmdlet createLaunchCmdlet(CmdletInfo cmdletInfo) {
    if (cmdletInfo == null) {
      return null;
    }
    Map<String, String> args;
    List<LaunchAction> launchActions = new ArrayList<>();
    for (Long aid : cmdletInfo.getAids()) {
      if (idToActions.containsKey(aid)) {
        ActionInfo toLaunch = idToActions.get(aid);
        args =  new HashMap<>();
        args.putAll(toLaunch.getArgs());
        launchActions.add(
            new LaunchAction(toLaunch.getActionId(), toLaunch.getActionName(), args));
      }
    }
    return new LaunchCmdlet(cmdletInfo.getCid(), launchActions);
  }

  public LaunchCmdlet getNextCmdletToRun() throws IOException {
    Long cmdletId = scheduledCmdlet.poll();
    if (cmdletId == null) {
      return null;
    }
    CmdletInfo cmdletInfo = idToCmdlets.get(cmdletId);
    if (cmdletInfo == null) {
      return null;
    }
    LaunchCmdlet launchCmdlet = idToLaunchCmdlet.get(cmdletId);
    runningCmdlets.add(cmdletInfo.getCid());
    return launchCmdlet;
  }

  public CmdletInfo getCmdletInfo(long cid) throws IOException {
    if (idToCmdlets.containsKey(cid)) {
      return idToCmdlets.get(cid);
    }
    try {
      return metaStore.getCmdletById(cid);
    } catch (MetaStoreException e) {
      LOG.error("CmdletId -> [ {} ], delete from DB error", cid, e);
      throw new IOException(e);
    }
  }

  public List<CmdletInfo> listCmdletsInfo(long rid, CmdletState cmdletState) throws IOException {
    List<CmdletInfo> result = new ArrayList<>();
    try {
      if (rid == -1) {
        result.addAll(metaStore.getCmdlets(null, null, cmdletState));
      } else {
        result.addAll(metaStore.getCmdlets(null, String.format("= %d", rid), cmdletState));
      }
    } catch (MetaStoreException e) {
      LOG.error("RuleId -> [ {} ], List CmdletInfo from DB error", rid, e);
      throw new IOException(e);
    }
    for (CmdletInfo info : idToCmdlets.values()) {
      if (info.getRid() == rid && info.getState().equals(cmdletState)) {
        result.add(info);
      }
    }
    return result;
  }

  public List<CmdletInfo> listCmdletsInfo(long rid) throws IOException {
    Map<Long, CmdletInfo> result = new HashMap<>();
    try {
      String ridCondition = rid == -1 ? null : String.format("= %d", rid);
      for (CmdletInfo info : metaStore.getCmdlets(null, ridCondition, null)) {
        result.put(info.getCid(), info);
      }
    } catch (MetaStoreException e) {
      LOG.error("RuleId -> [ {} ], List CmdletInfo from DB error", rid, e);
      throw new IOException(e);
    }
    for (CmdletInfo info : idToCmdlets.values()) {
      if (info.getRid() == rid) {
        result.put(info.getCid(), info);
      }
    }
    return Lists.newArrayList(result.values());
  }

  public void activateCmdlet(long cid) throws IOException {
    // Currently the default cmdlet status is pending, do nothing here
  }

  public void disableCmdlet(long cid) throws IOException {
    if (idToCmdlets.containsKey(cid)) {
      CmdletInfo info = idToCmdlets.get(cid);
      synchronized (info) {
        info.updateState(CmdletState.DISABLED);
      }
      synchronized (pendingCmdlet) {
        if (pendingCmdlet.contains(cid)) {
          pendingCmdlet.remove(cid);
          this.cmdletFinished(cid);
        }
      }

      if (scheduledCmdlet.contains(cid)) {
        scheduledCmdlet.remove(cid);
      }

      // Wait status update from status reporter, so need to update to MetaStore
      if (runningCmdlets.contains(cid)) {
        dispatcher.stop(cid);
      }
    }
  }

  /**
   * Drop all unfinished cmdlets.
   *
   * @param ruleId
   * @throws IOException
   */
  public void dropRuleCmdlets(long ruleId) throws IOException {
    for (CmdletInfo info : idToCmdlets.values()) {
      if (info.getRid() == ruleId && !CmdletState.isTerminalState(info.getState())) {
        deleteCmdlet(info.getCid());
      }
    }
  }

  //Todo: optimize this function.
  private void cmdletFinished(long cmdletId) throws IOException {
    CmdletInfo cmdletInfo = idToCmdlets.remove(cmdletId);
    if (cmdletInfo != null) {
      flushCmdletInfo(cmdletInfo);
    }
    runningCmdlets.remove(cmdletId);

    List<ActionInfo> removed = new ArrayList<>();
    for (Iterator<Map.Entry<Long, ActionInfo>> it = idToActions.entrySet().iterator();
        it.hasNext(); ) {
      Map.Entry<Long, ActionInfo> entry = it.next();
      if (entry.getValue().getCmdletId() == cmdletId) {
        it.remove();
        removed.add(entry.getValue());
      }
    }
    for (ActionInfo actionInfo : removed) {
      unLockFileIfNeeded(actionInfo);
    }
    flushActionInfos(removed);
    idToLaunchCmdlet.remove(cmdletId);
  }

  private void cmdletFinished(CmdletInfo cmdletInfo) throws IOException {
    List<ActionInfo> removed = new ArrayList<>();
    ActionInfo actionInfo;
    for (Long aid : cmdletInfo.getAids()) {
      actionInfo = idToActions.get(aid);
      // Set all action as finished
      actionInfo.setProgress(1.0F);
      actionInfo.setFinished(true);
      actionInfo.setFinishTime(System.currentTimeMillis());
      unLockFileIfNeeded(actionInfo);
      idToActions.remove(aid);
    }
    flushActionInfos(removed);
  }

  private void unLockFileIfNeeded(ActionInfo actionInfo) {
    SmartAction action;
    try {
      action = ActionRegistry.createAction(actionInfo.getActionName());
    } catch (ActionException e) {
      return;
    }
    if (action instanceof AbstractMoveFileAction) {
      Map<String, String> args = actionInfo.getArgs();
      if (args != null && args.size() > 0) {
        String file = args.get(CmdletDescriptor.HDFS_FILE_PATH);
        if (file != null && fileLocks.containsKey(file)) {
          fileLocks.remove(file);
        }
      }
    }
  }

  public void deleteCmdlet(long cid) throws IOException {
    this.disableCmdlet(cid);
    try {
      metaStore.deleteCmdlet(cid);
      metaStore.deleteCmdletActions(cid);
    } catch (MetaStoreException e) {
      LOG.error("CmdletId -> [ {} ], delete from DB error", cid, e);
      throw new IOException(e);
    }
  }

  public int getCmdletsSizeInCache() {
    return idToCmdlets.size();
  }

  public int getActionsSizeInCache() {
    return idToActions.size();
  }

  public ActionInfo getActionInfo(long actionID) throws IOException {
    if (idToActions.containsKey(actionID)) {
      return idToActions.get(actionID);
    }
    try {
      return metaStore.getActionById(actionID);
    } catch (MetaStoreException e) {
      LOG.error("ActionId -> [ {} ], delete from DB error", actionID, e);
      throw new IOException(e);
    }
  }

  public List<ActionInfo> listNewCreatedActions(String actionName,
      int actionNum) throws IOException {
    try {
      return metaStore.getNewCreatedActions(actionName, actionNum);
    } catch (MetaStoreException e) {
      LOG.error("ActionName -> [ {} ], get from DB error", actionName, e);
      throw new IOException(e);
    }
  }

  public List<ActionInfo> listNewCreatedActions(String actionName,
      int actionNum, boolean finished) throws IOException {
    try {
      return metaStore.getNewCreatedActions(actionName, actionNum, finished);
    } catch (MetaStoreException e) {
      LOG.error("ActionName -> [ {} ], get from DB error", actionName, e);
      throw new IOException(e);
    }
  }

  public List<ActionInfo> listNewCreatedActions(String actionName,
      boolean successful, int actionNum) throws IOException {
    try {
      return metaStore.getNewCreatedActions(actionName, successful, actionNum);
    } catch (MetaStoreException e) {
      LOG.error("ActionName -> [ {} ], get from DB error", actionName, e);
      throw new IOException(e);
    }
  }


  public List<ActionInfo> listNewCreatedActions(int actionNum) throws IOException {
    try {
      Map<Long, ActionInfo> actionInfos = new HashMap<>();
      for (ActionInfo info : metaStore.getNewCreatedActions(actionNum)) {
        actionInfos.put(info.getActionId(), info);
      }
      actionInfos.putAll(idToActions);
      return Lists.newArrayList(actionInfos.values());
    } catch (MetaStoreException e) {
      LOG.error("Get Finished Actions from DB error", e);
      throw new IOException(e);
    }
  }

  private class ActionGroup {
    private List<ActionInfo> actions;
<<<<<<< HEAD
    private int totalNumOfActions;

    public ActionGroup(List<ActionInfo> actions, int totalNumOfActions) {
=======
    private long totalNumOfActions;

    public ActionGroup(List<ActionInfo> actions, long totalNumOfActions) {
>>>>>>> 46714230
      this.actions = actions;
      this.totalNumOfActions = totalNumOfActions;
    }
  }

  public ActionGroup listActions(int pageIndex, int numPerPage,
<<<<<<< HEAD
    List<String> orderBy, List<Boolean> isDesc) throws IOException {
    return new ActionGroup(new ArrayList<ActionInfo>(), 0);
=======
      List<String> orderBy, List<Boolean> isDesc) throws IOException, MetaStoreException {

    return new ActionGroup(metaStore.listPageAction((pageIndex - 1) * numPerPage,
        numPerPage, orderBy, isDesc), metaStore.getCountOfAllAction());
>>>>>>> 46714230
  }

  public List<ActionInfo> getActions(long rid, int size) throws IOException {
    try {
      return metaStore.getActions(rid, size);
    } catch (MetaStoreException e) {
      LOG.error("RuleId -> [ {} ], Get Finished Actions by rid and size from DB error", rid, e);
      throw new IOException(e);
    }
  }

  public List<DetailedFileAction> getFileActions(long rid, int size) throws IOException {
    try {
      return metaStore.listFileActions(rid, size);
    } catch (MetaStoreException e) {
      LOG.error("RuleId -> [ {} ], Get Finished Actions by rid and size from DB error", rid, e);
      throw new IOException(e);
    }
  }

  /**
   * Delete all cmdlets related with rid.
   * @param rid
   * @throws IOException
   */
  public void deleteCmdletByRule(long rid) throws IOException {
    List<CmdletInfo> cmdletInfoList = listCmdletsInfo(rid, null);
    if (cmdletInfoList == null || cmdletInfoList.size() == 0) {
      return;
    }
    for (CmdletInfo cmdletInfo : cmdletInfoList) {
      deleteCmdlet(cmdletInfo.getCid());
    }
  }

  public synchronized void updateStatus(StatusMessage status) {
    LOG.debug("Got status update: " + status);
    try {
      if (status instanceof CmdletStatusUpdate) {
        onCmdletStatusUpdate((CmdletStatusUpdate) status);
      } else if (status instanceof ActionStatusReport) {
        onActionStatusReport((ActionStatusReport) status);
      } else if (status instanceof ActionStarted) {
        onActionStarted((ActionStarted) status);
      } else if (status instanceof ActionFinished) {
        onActionFinished((ActionFinished) status);
      }
    } catch (IOException e) {
      LOG.error(String.format("Update status %s failed with %s", status, e));
    } catch (ActionException e) {
      LOG.error("Action Status error {}", e);
    }
  }

  private void onCmdletStatusUpdate(CmdletStatusUpdate statusUpdate) throws IOException {
    long cmdletId = statusUpdate.getCmdletId();
    if (idToCmdlets.containsKey(cmdletId)) {
      CmdletState state = statusUpdate.getCurrentState();
      CmdletInfo cmdletInfo = idToCmdlets.get(cmdletId);
      cmdletInfo.setState(state);
      //The cmdlet is already finished or terminated, remove status from memory.
      if (CmdletState.isTerminalState(state)) {
        cmdletFinished(cmdletId);
      }
    } else {
      // Updating cmdlet status which is not pending or running
    }
  }

  private void onActionStatusReport(ActionStatusReport report) throws IOException {
    for (ActionStatus status : report.getActionStatuses()) {
      long actionId = status.getActionId();
      if (idToActions.containsKey(actionId)) {
        ActionInfo actionInfo = idToActions.get(actionId);
        synchronized (actionInfo) {
          if (!actionInfo.isFinished()) {
            actionInfo.setProgress(status.getPercentage());
            actionInfo.setLog(status.getLog());
            actionInfo.setResult(status.getResult());
            actionInfo.setFinishTime(System.currentTimeMillis());
          }
        }
      } else {
        // Updating action info which is not pending or running
      }
    }
  }

  private void onActionStarted(ActionStarted started) {
    if (idToActions.containsKey(started.getActionId())) {
      idToActions.get(started.getActionId()).setCreateTime(started.getTimestamp());
    } else {
      // Updating action status which is not pending or running
    }
  }

  private void onActionFinished(ActionFinished finished) throws IOException, ActionException {
    if (idToActions.containsKey(finished.getActionId())) {
      ActionInfo actionInfo = idToActions.get(finished.getActionId());
      synchronized (actionInfo) {
        actionInfo.setProgress(1.0F);
        actionInfo.setFinished(true);
        actionInfo.setFinishTime(finished.getTimestamp());
        actionInfo.setResult(finished.getResult());
        actionInfo.setLog(finished.getLog());
      }
      unLockFileIfNeeded(actionInfo);
      if (finished.getThrowable() != null) {
        actionInfo.setSuccessful(false);
      } else {
        actionInfo.setSuccessful(true);
        updateStorageIfNeeded(actionInfo);
      }
      for (ActionScheduler p : schedulers.get(actionInfo.getActionName())) {
        p.onActionFinished(actionInfo);
      }

    } else {
      // Updating action status which is not pending or running
    }
  }

  private void flushCmdletInfo(CmdletInfo info) throws IOException {
    try {
      metaStore.updateCmdlet(info.getCid(), info.getRid(), info.getState());
    } catch (MetaStoreException e) {
      LOG.error(
          "CmdletId -> [ {} ], CmdletInfo -> [ {} ]. Batch Cmdlet Status Update error!",
          info.getCid(),
          info,
          e);
      throw new IOException(e);
    }
  }

  private void flushActionInfos(List<ActionInfo> infos) throws IOException {
    try {
      metaStore.updateActions(infos.toArray(new ActionInfo[infos.size()]));
    } catch (MetaStoreException e) {
      LOG.error("Write CacheObject to DB error!", e);
      throw new IOException(e);
    }
  }

  //Todo: remove this implementation
  private void updateStorageIfNeeded(ActionInfo info) throws ActionException {
    SmartAction action = ActionRegistry.createAction(info.getActionName());
    if (action instanceof AbstractMoveFileAction) {
      String policy = ((AbstractMoveFileAction) action).getStoragePolicy();
      Map<String, String> args = info.getArgs();
      if (policy == null) {
        policy = args.get(AbstractMoveFileAction.STORAGE_POLICY);
      }
      String path = args.get(AbstractMoveFileAction.FILE_PATH);
      try {
        metaStore.updateFileStoragePolicy(path, policy);
      } catch (MetaStoreException e) {
        LOG.error("Failed to update storage policy {} for file {}", policy, path, e);
      }
    }
  }

  protected List<ActionInfo> createActionInfos(CmdletDescriptor cmdletDescriptor, long cid)
      throws IOException {
    List<ActionInfo> actionInfos = new ArrayList<>();
    for (int index = 0; index < cmdletDescriptor.actionSize(); index++) {
      Map<String, String> args = cmdletDescriptor.getActionArgs(index);
      ActionInfo actionInfo =
        new ActionInfo(
          maxActionId.getAndIncrement(),
          cid,
          cmdletDescriptor.getActionName(index),
          args,
          "",
          "",
          false,
          0,
          false,
          0,
          0);
      actionInfos.add(actionInfo);
    }
    return actionInfos;
  }

  private class ScheduleTask implements Runnable {
    public ScheduleTask() {
    }

    @Override
    public void run() {
      try {
        int nScheduled;
        do {
          nScheduled = scheduleCmdlet();
        } while (nScheduled != 0);
      } catch (IOException e) {
        LOG.error("Exception when Scheduling Cmdlet. "
            + scheduledCmdlet.size() + " cmdlets are pending for dispatch.", e);
      }
    }
  }

  private class DispatchTask implements Runnable {
    private final CmdletDispatcher dispatcher;

    public DispatchTask(CmdletDispatcher dispatcher) {
      this.dispatcher = dispatcher;
    }

    @Override
    public void run() {
      while (dispatcher.canDispatchMore()) {
        try {
          LaunchCmdlet launchCmdlet = getNextCmdletToRun();
          if (launchCmdlet == null) {
            break;
          } else {
            cmdletPreExecutionProcess(launchCmdlet);
            dispatcher.dispatch(launchCmdlet);
          }
        } catch (IOException e) {
          LOG.error("Cmdlet dispatcher error", e);
        }
      }
    }
  }

  public void cmdletPreExecutionProcess(LaunchCmdlet cmdlet) {
    for (LaunchAction action : cmdlet.getLaunchActions()) {
      for (ActionScheduler p : schedulers.get(action.getActionType())) {
        p.onPreDispatch(action);
      }
    }
  }
}<|MERGE_RESOLUTION|>--- conflicted
+++ resolved
@@ -759,30 +759,19 @@
 
   private class ActionGroup {
     private List<ActionInfo> actions;
-<<<<<<< HEAD
-    private int totalNumOfActions;
-
-    public ActionGroup(List<ActionInfo> actions, int totalNumOfActions) {
-=======
     private long totalNumOfActions;
 
     public ActionGroup(List<ActionInfo> actions, long totalNumOfActions) {
->>>>>>> 46714230
       this.actions = actions;
       this.totalNumOfActions = totalNumOfActions;
     }
   }
 
   public ActionGroup listActions(int pageIndex, int numPerPage,
-<<<<<<< HEAD
-    List<String> orderBy, List<Boolean> isDesc) throws IOException {
-    return new ActionGroup(new ArrayList<ActionInfo>(), 0);
-=======
       List<String> orderBy, List<Boolean> isDesc) throws IOException, MetaStoreException {
 
     return new ActionGroup(metaStore.listPageAction((pageIndex - 1) * numPerPage,
         numPerPage, orderBy, isDesc), metaStore.getCountOfAllAction());
->>>>>>> 46714230
   }
 
   public List<ActionInfo> getActions(long rid, int size) throws IOException {
