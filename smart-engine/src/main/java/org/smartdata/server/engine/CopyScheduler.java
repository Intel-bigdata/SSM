--- conflicted
+++ resolved
@@ -17,13 +17,10 @@
  */
 package org.smartdata.server.engine;
 
-<<<<<<< HEAD
 import org.apache.hadoop.fs.BlockLocation;
 import org.apache.hadoop.fs.FileSystem;
 import org.apache.hadoop.fs.Path;
-=======
 import com.google.common.annotations.VisibleForTesting;
->>>>>>> 37f820ab
 import org.slf4j.Logger;
 import org.slf4j.LoggerFactory;
 import org.smartdata.AbstractService;
@@ -88,7 +85,6 @@
     executorService.shutdown();
   }
 
-<<<<<<< HEAD
   /**
    * @param sourceFile the source file we want to copy
    * @param destFile   destination to save the different chunk of source file
@@ -149,8 +145,6 @@
     }
     return copyTargetTaskList;
   }
-=======
->>>>>>> 37f820ab
 
   private class ScheduleTask implements Runnable {
 
