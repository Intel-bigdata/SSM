<?xml version="1.0" encoding="UTF-8"?>
<!--
    Licensed to the Apache Software Foundation (ASF) under one
    or more contributor license agreements.  See the NOTICE file
    distributed with this work for additional information
    regarding copyright ownership.  The ASF licenses this file
    to you under the Apache License, Version 2.0 (the
    "License"); you may not use this file except in compliance
    with the License.  You may obtain a copy of the License at
      http://www.apache.org/licenses/LICENSE-2.0
    Unless required by applicable law or agreed to in writing,
    software distributed under the License is distributed on an
    "AS IS" BASIS, WITHOUT WARRANTIES OR CONDITIONS OF ANY
    KIND, either express or implied.  See the License for the
    specific language governing permissions and limitations
    under the License.
-->
<project xsi:schemaLocation="http://maven.apache.org/POM/4.0.0 http://maven.apache.org/xsd/maven-4.0.0.xsd"
         xmlns="http://maven.apache.org/POM/4.0.0" xmlns:xsi="http://www.w3.org/2001/XMLSchema-instance">

    <modelVersion>4.0.0</modelVersion>

    <parent>
        <groupId>org.smartdata</groupId>
        <artifactId>smartdata-project</artifactId>
        <version>1.3.2</version>
        <relativePath>../pom.xml</relativePath>
    </parent>

    <artifactId>smart-engine</artifactId>
    <version>1.3.2</version>
    <packaging>jar</packaging>

    <dependencies>
        <dependency>
            <groupId>org.smartdata</groupId>
            <artifactId>smart-common</artifactId>
            <version>1.3.2</version>
        </dependency>
        <dependency>
            <groupId>org.smartdata</groupId>
            <artifactId>smart-metrics</artifactId>
            <version>1.3.2</version>
        </dependency>
        <dependency>
            <groupId>org.smartdata</groupId>
            <artifactId>smart-hadoop</artifactId>
            <version>1.3.2</version>
        </dependency>
        <dependency>
            <groupId>org.smartdata</groupId>
            <artifactId>smart-hadoop-client</artifactId>
            <version>1.3.2</version>
        </dependency>
        <!--
        <dependency>
            <groupId>org.smartdata</groupId>
            <artifactId>smart-alluxio</artifactId>
            <version>1.3.2</version>
        </dependency>
        <dependency>
            <groupId>org.smartdata</groupId>
            <artifactId>smart-alluxio-client</artifactId>
            <version>1.3.2</version>
        </dependency>
        -->
        <dependency>
            <groupId>org.smartdata</groupId>
            <artifactId>smart-admin</artifactId>
            <version>1.3.2</version>
            <scope>test</scope>
        </dependency>
        <dependency>
            <groupId>org.smartdata</groupId>
            <artifactId>smart-action</artifactId>
            <version>1.3.2</version>
        </dependency>
        <dependency>
            <groupId>org.smartdata</groupId>
            <artifactId>smart-rule</artifactId>
            <version>1.3.2</version>
        </dependency>
        <dependency>
            <groupId>org.smartdata</groupId>
            <artifactId>smart-metastore</artifactId>
            <version>1.3.2</version>
        </dependency>
        <dependency>
            <groupId>org.smartdata</groupId>
            <artifactId>smart-metastore</artifactId>
            <version>1.3.2</version>
            <scope>test</scope>
            <type>test-jar</type>
        </dependency>
        <dependency>
            <groupId>com.hazelcast</groupId>
            <artifactId>hazelcast-all</artifactId>
            <version>${hazelcast.version}</version>
        </dependency>
        <dependency>
            <groupId>org.antlr</groupId>
            <artifactId>antlr4-runtime</artifactId>
        </dependency>
        <dependency>
            <groupId>com.typesafe.akka</groupId>
            <artifactId>akka-actor_2.11</artifactId>
        </dependency>
        <dependency>
            <groupId>com.typesafe.akka</groupId>
            <artifactId>akka-remote_2.11</artifactId>
        </dependency>
        <dependency>
            <groupId>com.typesafe.akka</groupId>
            <artifactId>akka-slf4j_2.11</artifactId>
        </dependency>
        <dependency>
            <groupId>com.alibaba</groupId>
            <artifactId>druid</artifactId>
        </dependency>
        <dependency>
            <groupId>org.springframework</groupId>
            <artifactId>spring-jdbc</artifactId>
        </dependency>
        <dependency>
            <groupId>org.springframework</groupId>
            <artifactId>spring-context</artifactId>
        </dependency>
        <dependency>
            <groupId>org.xerial</groupId>
            <artifactId>sqlite-jdbc</artifactId>
        </dependency>
        <dependency>
            <groupId>org.dbunit</groupId>
            <artifactId>dbunit</artifactId>
            <scope>test</scope>
        </dependency>
        <dependency>
            <groupId>org.mockito</groupId>
            <artifactId>mockito-all</artifactId>
            <scope>test</scope>
        </dependency>
        <dependency>
            <groupId>junit</groupId>
            <artifactId>junit</artifactId>
            <scope>test</scope>
        </dependency>
    </dependencies>

    <profiles>
        <profile>
            <id>hadoop-2.7</id>
            <activation>
                <activeByDefault>true</activeByDefault>
            </activation>
            <!-- Default hadoop profile. Uses global PROPERTIES. -->
            <dependencies>
                <dependency>
                    <groupId>org.smartdata</groupId>
                    <artifactId>smart-hadoop-2.7</artifactId>
                    <version>1.3.2</version>
                </dependency>
            </dependencies>
        </profile>
        <profile>
            <id>hadoop-cdh-2.6</id>
            <dependencies>
                <dependency>
                    <groupId>org.smartdata</groupId>
                    <artifactId>smart-hadoop-cdh-2.6</artifactId>
                    <version>1.3.2</version>
                </dependency>
            </dependencies>
        </profile>
        <profile>
            <id>alluxio</id>
            <dependencies>
                <dependency>
                    <groupId>org.smartdata</groupId>
<<<<<<< HEAD
                    <artifactId>smart-alluxio-support</artifactId>
                    <version>1.3.2</version>
=======
                    <artifactId>smart-alluxio</artifactId>
                    <version>1.4.0-SNAPSHOT</version>
                </dependency>
                <dependency>
                    <groupId>org.smartdata</groupId>
                    <artifactId>smart-alluxio-client</artifactId>
                    <version>1.4.0-SNAPSHOT</version>
>>>>>>> e7f79085
                </dependency>
            </dependencies>
        </profile>
    </profiles>
    <build>
        <plugins>
            <plugin>
                <groupId>org.apache.maven.plugins</groupId>
                <artifactId>maven-checkstyle-plugin</artifactId>
                <version>2.17</version>
                <dependencies>
                    <dependency>
                        <groupId>com.puppycrawl.tools</groupId>
                        <artifactId>checkstyle</artifactId>
                        <version>6.19</version>
                    </dependency>
                </dependencies>
                <configuration>
                    <configLocation>../supports/tools/checkstyle.xml</configLocation>
                    <suppressionsLocation>../supports/tools/suppressions.xml</suppressionsLocation>
                    <consoleOutput>true</consoleOutput>
                    <failOnViolation>true</failOnViolation>
                    <includeResources>false</includeResources>
                    <includeTestSourceDirectory>true</includeTestSourceDirectory>
                </configuration>
                <executions>
                    <!--
                      Execute checkstyle after compilation but before tests.

                      This ensures that any parsing or type checking errors are from
                      javac, so they look as expected. Beyond that, we want to
                      fail as early as possible.
                    -->
                    <execution>
                        <phase>test-compile</phase>
                        <goals>
                            <goal>check</goal>
                        </goals>
                    </execution>
                </executions>
            </plugin>
        </plugins>
    </build>
</project><|MERGE_RESOLUTION|>--- conflicted
+++ resolved
@@ -176,10 +176,6 @@
             <dependencies>
                 <dependency>
                     <groupId>org.smartdata</groupId>
-<<<<<<< HEAD
-                    <artifactId>smart-alluxio-support</artifactId>
-                    <version>1.3.2</version>
-=======
                     <artifactId>smart-alluxio</artifactId>
                     <version>1.4.0-SNAPSHOT</version>
                 </dependency>
@@ -187,7 +183,6 @@
                     <groupId>org.smartdata</groupId>
                     <artifactId>smart-alluxio-client</artifactId>
                     <version>1.4.0-SNAPSHOT</version>
->>>>>>> e7f79085
                 </dependency>
             </dependencies>
         </profile>
