--- conflicted
+++ resolved
@@ -34,10 +34,8 @@
 import org.slf4j.LoggerFactory;
 import org.smartdata.SmartConstants;
 import org.smartdata.conf.SmartConf;
-<<<<<<< HEAD
 import org.smartdata.conf.SmartConfKeys;
-=======
->>>>>>> 7d62e5a5
+
 import org.smartdata.metastore.MetaStore;
 import org.smartdata.metastore.MetaStoreException;
 import org.smartdata.model.SystemInfo;
@@ -97,24 +95,15 @@
   }
 
   public InotifyEventFetcher(DFSClient client, MetaStore metaStore,
-<<<<<<< HEAD
       ScheduledExecutorService service, InotifyEventApplier applier,
       Callable callBack, SmartConf conf) {
-=======
-      ScheduledExecutorService service, InotifyEventApplier applier, Callable callBack, SmartConf conf) {
->>>>>>> 7d62e5a5
     this.client = client;
     this.applier = applier;
     this.metaStore = metaStore;
     this.scheduledExecutorService = service;
     this.finishedCallback = callBack;
-<<<<<<< HEAD
-    this.nameSpaceFetcher = new NamespaceFetcher(client, metaStore, service);
-    this.conf = conf;
-=======
     this.conf = conf;
     this.nameSpaceFetcher = new NamespaceFetcher(client, metaStore, service,conf);
->>>>>>> 7d62e5a5
   }
 
   public void start() throws IOException {
