--- conflicted
+++ resolved
@@ -48,11 +48,8 @@
     addAction(MergeFileAction.class);
     addAction(MetaDataAction.class);
     addAction(Copy2S3Action.class);
-<<<<<<< HEAD
     addAction(CompressionAction.class);
-=======
     addAction(TruncateAction.class);
->>>>>>> e7f79085
     addAction(Truncate0Action.class);
 //    addAction("list", ListFileAction.class);
 //    addAction("fsck", FsckAction.class);
