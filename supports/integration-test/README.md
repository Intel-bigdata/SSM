# Integration Test 


## Pre-requests
### Python Environment
Python 2 (2.6 or higher) with `requests` and `timeout-decorator` installed.
```
python --version
pip install requests
pip install timeout-decorator
```

### HDFS and SSM Environment
Make sure SSM and HDFS are correctly installed. Before executing test scripts, please set SSM's web UI address in `util.py`.
```
BASE_URL = "http://{SSM_Server}:7045"
```

`{SSM_Server}` is the IP address or hostname of active Smart Server.

## Init/Reset Test Environment
1. Remove all files in hdfs:/ssmtest/
Run this command in HDFS environment.
```
HDFS dfs -ls -rm -r /ssmtest/
HDFS dfs -mkdir /ssmtest/
```

2. Create 10000 files (1MB) in hdfs:/ssmtest/

```
python reset_env.py -v
```

3. Stop and start SSM with formatting database

```
bin/stop-ssm.sh
bin/start-ssm.sh -format
```

## Run Test Scripts
### 1. Test Mover
```
python test_mover.py -size 10MB -v

```
This command will run all test cases for 10MB files.
The default value of size is 64MB if not given.

### 2. Test Rule
```
python test_rule.py -v
```
This command will run all test cases for rule.

### 3. Test Data Protection
```
python test_data_protection.py -size 2GB -v
```
This command will run all test cases (read, delete, append and overwrite files during moving) for 10MB files.
The default value of size is 1GB if not given. A large value is recommended.

#### Corner Cases of Data Protection

1. Test file status when move fails
Set a very small SSD/ARCHIVE storage on datanode. Then, move a large file to it. Then, you can see only a few or none of blocks are moved to this storage. Check if this file is still readable with read action.

### 4. Test Stress/Performance

#### Cmdlet Stress
```
python test_S3.py -size 10MB -num 10 -v
```
This command will run copy to S3 test on 10 files each of which is 10MB.
The default values of size and num are 1MB and 100 respectively if not given.

### 5. Test Stress/Performance

#### Cmdlet Stress
```
python test_stress_cmdlet.py -size 10MB -num 1000 -v
```
This command will run test for create, read, delete action on 1000 files each of which is 10MB.
The default values of size and num are 1MB and 10000 respectively if not given.

#### Mover Stress
```
python test_stress_mover.py -size 10MB -num 1000 -v
```
This command will run mover test on 1000 files each of which is 10MB.
The default values of size and num are 1MB and 10000 respectively if not given.

#### Rule Stress
```
<<<<<<< HEAD

## Test Scripts for smallfile

This is a guide for SSM small file integration test with python scripts under the instruction of  [Test Plan](https://github.com/Intel-bigdata/SSM/blob/trunk/supports/small-file-test/SSM%20Small%20File%20Optimization%20Test%20Plan.md).

### Usage

#### Python Environment
All scripts are written for `python3`.

Python 3 with `requests` installed required.

#### HDFS and SSM Environment
Make sure SSM and HDFS are correctly installed. Before executing test scripts, please set SSM's web UI address in `util.py`.
```
BASE_URL = "http://{SSM_Server}:7045"
```

`{SSM_Server}` is the IP address or hostname of active Smart Server.


[`HiBench`](https://github.com/intel-hadoop/HiBench) is also required by `test_transparent_read.py`.


#### `test_generate_test_set.py`
This script will generate the needed data set.

#### `test_smallfile_action.py`
This script will generate the needed data set, and then generate a new SSM compact or uncompact action.

#### `test_smallfile_compact_rule.py`
This script will generate the needed data set, and then generate a new SSM compact rule.
=======
python test_stress_rule.py -num 10 -v
```
This command will trigger 10 rules on files under TEST_DIR.
The default value of num is 100 if not given.

#### Sync Stress
```
python test_stress_sync.py -size 10MB -num 1000 -v
```
This command will run sync test on 1000 files each of which is 10MB.
The default values of size and num are 1MB and 10000 respectively if not given.

### 6. Test Scripts for Small File Optimization

This is a guide for SSM small file integration test with python scripts under the instruction of  [Test Plan](https://github.com/Intel-bigdata/SSM/blob/trunk/supports/small-file-test/SSM%20Small%20File%20Optimization%20Test%20Plan.md).

#### Dependency

[`HiBench`](https://github.com/intel-hadoop/HiBench) is also required by `test_transparent_read.py`.

#### `test_generate_test_set.py`
This script will generate the required data set.

#### `test_smallfile_action.py`
This script will generate the required data set, and then generate a new SSM compact or uncompact action.

#### `test_smallfile_compact_rule.py`
This script will generate the required data set, and then generate a new SSM compact rule.
>>>>>>> 2a1ed701

#### `test_transparent_read.py`
This script is used to run SSM transparent read test with HiBench for SSM integration test.
The following workloads are included:
- 'micro/wordcount', 
- 'micro/sort', 
- 'micro/terasort', 
- 'ml/bayes',
- 'sql/scan', 
- 'sql/join', 
- 'sql/aggregation', 
- 'websearch/pagerank'

You can just use `workload` as the variable in python script.

Please check `-h` for further instructions.


<<<<<<< HEAD
### Scripts
=======
#### Scripts
>>>>>>> 2a1ed701

- `test_generate_test_set.py` will generate test data set. Check `-h` for usage.
- `test_smallfile_action.py` will generate test data set and submit a new action. Check `-h` for usage.
- `test_smallfile_compact_rule.py` will generate test data set and submit a new compact rule. Check `-h` for usage.
- `test_transparent_read.py` will test transparent read feature of SSM with `HiBench`. Check `-h` for usage.


<<<<<<< HEAD
### Tips
=======
## Tips
>>>>>>> 2a1ed701

#### HTTP Requests for SSM

It should be noticed that http_proxy can make SSM's web service IP or hostname unrecognized. So you may have to unset http_proxy or set no_proxy on the host where you run the test.
<|MERGE_RESOLUTION|>--- conflicted
+++ resolved
@@ -93,40 +93,6 @@
 
 #### Rule Stress
 ```
-<<<<<<< HEAD
-
-## Test Scripts for smallfile
-
-This is a guide for SSM small file integration test with python scripts under the instruction of  [Test Plan](https://github.com/Intel-bigdata/SSM/blob/trunk/supports/small-file-test/SSM%20Small%20File%20Optimization%20Test%20Plan.md).
-
-### Usage
-
-#### Python Environment
-All scripts are written for `python3`.
-
-Python 3 with `requests` installed required.
-
-#### HDFS and SSM Environment
-Make sure SSM and HDFS are correctly installed. Before executing test scripts, please set SSM's web UI address in `util.py`.
-```
-BASE_URL = "http://{SSM_Server}:7045"
-```
-
-`{SSM_Server}` is the IP address or hostname of active Smart Server.
-
-
-[`HiBench`](https://github.com/intel-hadoop/HiBench) is also required by `test_transparent_read.py`.
-
-
-#### `test_generate_test_set.py`
-This script will generate the needed data set.
-
-#### `test_smallfile_action.py`
-This script will generate the needed data set, and then generate a new SSM compact or uncompact action.
-
-#### `test_smallfile_compact_rule.py`
-This script will generate the needed data set, and then generate a new SSM compact rule.
-=======
 python test_stress_rule.py -num 10 -v
 ```
 This command will trigger 10 rules on files under TEST_DIR.
@@ -155,7 +121,6 @@
 
 #### `test_smallfile_compact_rule.py`
 This script will generate the required data set, and then generate a new SSM compact rule.
->>>>>>> 2a1ed701
 
 #### `test_transparent_read.py`
 This script is used to run SSM transparent read test with HiBench for SSM integration test.
@@ -174,11 +139,7 @@
 Please check `-h` for further instructions.
 
 
-<<<<<<< HEAD
-### Scripts
-=======
 #### Scripts
->>>>>>> 2a1ed701
 
 - `test_generate_test_set.py` will generate test data set. Check `-h` for usage.
 - `test_smallfile_action.py` will generate test data set and submit a new action. Check `-h` for usage.
@@ -186,11 +147,70 @@
 - `test_transparent_read.py` will test transparent read feature of SSM with `HiBench`. Check `-h` for usage.
 
 
-<<<<<<< HEAD
+## Tips
+
+#### HTTP Requests for SSM
+
+It should be noticed that http_proxy can make SSM's web service IP or hostname unrecognized. So you may have to unset http_proxy or set no_proxy on the host where you run the test.
+
+## Test Scripts for smallfile
+
+This is a guide for SSM small file integration test with python scripts under the instruction of  [Test Plan](https://github.com/Intel-bigdata/SSM/blob/trunk/supports/small-file-test/SSM%20Small%20File%20Optimization%20Test%20Plan.md).
+
+### Usage
+
+#### Python Environment
+All scripts are written for `python3`.
+
+Python 3 with `requests` installed required.
+
+#### HDFS and SSM Environment
+Make sure SSM and HDFS are correctly installed. Before executing test scripts, please set SSM's web UI address in `util.py`.
+```
+BASE_URL = "http://{SSM_Server}:7045"
+```
+
+`{SSM_Server}` is the IP address or hostname of active Smart Server.
+
+
+[`HiBench`](https://github.com/intel-hadoop/HiBench) is also required by `test_transparent_read.py`.
+
+
+#### `test_generate_test_set.py`
+This script will generate the needed data set.
+
+#### `test_smallfile_action.py`
+This script will generate the needed data set, and then generate a new SSM compact or uncompact action.
+
+#### `test_smallfile_compact_rule.py`
+This script will generate the needed data set, and then generate a new SSM compact rule.
+
+#### `test_transparent_read.py`
+This script is used to run SSM transparent read test with HiBench for SSM integration test.
+The following workloads are included:
+- 'micro/wordcount', 
+- 'micro/sort', 
+- 'micro/terasort', 
+- 'ml/bayes',
+- 'sql/scan', 
+- 'sql/join', 
+- 'sql/aggregation', 
+- 'websearch/pagerank'
+
+You can just use `workload` as the variable in python script.
+
+Please check `-h` for further instructions.
+
+
+### Scripts
+
+- `test_generate_test_set.py` will generate test data set. Check `-h` for usage.
+- `test_smallfile_action.py` will generate test data set and submit a new action. Check `-h` for usage.
+- `test_smallfile_compact_rule.py` will generate test data set and submit a new compact rule. Check `-h` for usage.
+- `test_transparent_read.py` will test transparent read feature of SSM with `HiBench`. Check `-h` for usage.
+
+
 ### Tips
-=======
-## Tips
->>>>>>> 2a1ed701
 
 #### HTTP Requests for SSM
 
