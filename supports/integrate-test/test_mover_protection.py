import unittest
from util import *


class TestMoverProtection(unittest.TestCase):
    def test_mover_allssd_read(self):
        # cid_create = create_file("/testFile")
        # print check_storage("/testFile")
        # Test with 2 GB file
        file_path = create_random_file(1024 * 1024 * 1024)
        # Begin to move file
        cmds = []
        cmds.append(move_cmdlet("allssd", file_path))
        # read the file d
        cmds.append(read_file(file_path))
        failed = wait_for_cmdlets(cmds)
        # check the statement of read
        self.assertTrue(len(failed) == 0)

    def test_mover_onessd_read(self):
        # cid_create = create_file("/testFile")
        # print check_storage("/testFile")
        # Test with 2 GB file
        file_path = create_random_file(1024 * 1024 * 1024)
        # Begin to move file
        cmds = []
        cmds.append(move_cmdlet("onessd", file_path))
        # read the file
        cmds.append(read_file(file_path))
        failed = wait_for_cmdlets(cmds)
        # check the statement of read
        self.assertTrue(len(failed) == 0)

    def test_mover_archive_read(self):
        # cid_create = create_file("/testFile")
        # print check_storage("/testFile")
        # Test with 2 GB file
        file_path = create_random_file(1024 * 1024 * 1024)
        # Begin to move file
        cmds = []
        cmds.append(move_cmdlet("archive", file_path))
        # read the file
        cmds.append(read_file(file_path))
        failed = wait_for_cmdlets(cmds)
        # check the statement of read
        self.assertTrue(len(failed) == 0)

    def test_mover_allssd_delete(self):
        # cid_create = create_file("/testFile")
        # print check_storage("/testFile")
        # Test with 2 GB file
        file_path = create_random_file(1024 * 1024 * 1024)
        cmds = []
        cmds.append(move_cmdlet("allssd", file_path))
        check_storage(file_path)
        # delete the file
        cmds.append(delete_file(file_path))
        failed = wait_for_cmdlets(cmds)
        # check the statement of read
        self.assertTrue(len(failed) == 0)

    def test_mover_onessd_delete(self):
        # cid_create = create_file("/testFile")
        # print check_storage("/testFile")
        # Test with 2 GB file
        file_path = create_random_file(1024 * 1024 * 1024)
        cmds = []
        cmds.append(move_cmdlet("onessd", file_path))
        check_storage(file_path)
<<<<<<< HEAD
        # delete the file
        cmds.append(delete_file(file_path))
        failed = wait_for_cmdlets(cmds)
        # check the statement of read
        self.assertTrue(len(failed) == 0)
=======
        # append data_64MB to random file
        subprocess.call("hdfs dfs -appendToFile data_64MB " + file_path,
                        shell=True)
        # check the statement of read
        self.assertTrue(wait_for_cmdlet(cid_move)['state'] == "DONE")
>>>>>>> b8684dc7

    def test_mover_archive_delete(self):
        # cid_create = create_file("/testFile")
        # print check_storage("/testFile")
        # Test with 2 GB file
        file_path = create_random_file(1024 * 1024 * 1024)
        cmds = []
        cmds.append(move_cmdlet("archive", file_path))
        check_storage(file_path)
        # delete the file
        cmds.append(delete_file(file_path))
        failed = wait_for_cmdlets(cmds)
        # check the statement of read
        self.assertTrue(len(failed) == 0)

    def test_mover_allssd_append(self):
        # cid_create = create_file("/testFile")
        # print check_storage("/testFile")
        # Test with 2 GB file
        file_path = create_random_file(1024 * 1024 * 1024)
        cmds = []
        cmds.append(move_cmdlet("allssd", file_path))
        # append random content to current file
        cmds.append(append_file(file_path, random.randrange(1024, 1024 * 1024 * 2)))
        failed = wait_for_cmdlets(cmds)
        # check the statement of read
        self.assertTrue(len(failed) == 0)

    def test_mover_onessd_append(self):
        # cid_create = create_file("/testFile")
        # print check_storage("/testFile")
        # Test with 2 GB file
        file_path = create_random_file(1024 * 1024 * 1024)
        cmds = []
        cmds.append(move_cmdlet("onessd", file_path))
        # append random content to current file
        cmds.append(append_file(file_path, random.randrange(1024, 1024 * 1024 * 2)))
        failed = wait_for_cmdlets(cmds)
        # check the statement of read
        self.assertTrue(len(failed) == 0)

    def test_mover_archive_append(self):
        # cid_create = create_file("/testFile")
        # print check_storage("/testFile")
        # Test with 2 GB file
        file_path = create_random_file(1024 * 1024 * 1024)
        cmds = []
        cmds.append(move_cmdlet("archive", file_path))
        # append random content to current file
        cmds.append(append_file(file_path, random.randrange(1024, 1024 * 1024 * 2)))
        failed = wait_for_cmdlets(cmds)
        # check the statement of read
        self.assertTrue(len(failed) == 0)

    def test_mover_allssd_overwrite(self):
        # cid_create = create_file("/testFile")
        # print check_storage("/testFile")
        # Test with 2 GB file
        file_path = create_random_file(1024 * 1024 * 1024)
        cmds = []
        cmds.append(move_cmdlet("allssd", file_path))
        # overwrite the file
        cmds.append(create_file(file_path, 24 * 1024 * 1024))
        failed = wait_for_cmdlets(cmds)
        # check the statement of read
        self.assertTrue(len(failed) == 0)

    def test_mover_onessd_overwrite(self):
        # cid_create = create_file("/testFile")
        # print check_storage("/testFile")
        # Test with 2 GB file
        file_path = create_random_file(1024 * 1024 * 1024)
        cmds = []
        cmds.append(move_cmdlet("onessd", file_path))
        # overwrite the file
        cmds.append(create_file(file_path, 24 * 1024 * 1024))
        failed = wait_for_cmdlets(cmds)
        # check the statement of read
        self.assertTrue(len(failed) == 0)

    def test_mover_archive_overwrite(self):
        # cid_create = create_file("/testFile")
        # print check_storage("/testFile")
        # Test with 2 GB file
        file_path = create_random_file(1024 * 1024 * 1024)
        cmds = []
        cmds.append(move_cmdlet("archive", file_path))
        # overwrite the file
        cmds.append(create_file(file_path, 24 * 1024 * 1024))
        failed = wait_for_cmdlets(cmds)
        # check the statement of read
        self.assertTrue(len(failed) == 0)

if __name__ == '__main__':
    unittest.main()<|MERGE_RESOLUTION|>--- conflicted
+++ resolved
@@ -67,19 +67,12 @@
         cmds = []
         cmds.append(move_cmdlet("onessd", file_path))
         check_storage(file_path)
-<<<<<<< HEAD
         # delete the file
         cmds.append(delete_file(file_path))
         failed = wait_for_cmdlets(cmds)
         # check the statement of read
         self.assertTrue(len(failed) == 0)
-=======
-        # append data_64MB to random file
-        subprocess.call("hdfs dfs -appendToFile data_64MB " + file_path,
-                        shell=True)
-        # check the statement of read
-        self.assertTrue(wait_for_cmdlet(cid_move)['state'] == "DONE")
->>>>>>> b8684dc7
+
 
     def test_mover_archive_delete(self):
         # cid_create = create_file("/testFile")
