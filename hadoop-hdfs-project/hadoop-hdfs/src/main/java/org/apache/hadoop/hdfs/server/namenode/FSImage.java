/**
 * Licensed to the Apache Software Foundation (ASF) under one
 * or more contributor license agreements.  See the NOTICE file
 * distributed with this work for additional information
 * regarding copyright ownership.  The ASF licenses this file
 * to you under the Apache License, Version 2.0 (the
 * "License"); you may not use this file except in compliance
 * with the License.  You may obtain a copy of the License at
 *
 *     http://www.apache.org/licenses/LICENSE-2.0
 *
 * Unless required by applicable law or agreed to in writing, software
 * distributed under the License is distributed on an "AS IS" BASIS,
 * WITHOUT WARRANTIES OR CONDITIONS OF ANY KIND, either express or implied.
 * See the License for the specific language governing permissions and
 * limitations under the License.
 */
package org.apache.hadoop.hdfs.server.namenode;

import static org.apache.hadoop.util.Time.now;

import java.io.Closeable;
import java.io.File;
import java.io.IOException;
import java.net.URI;
import java.util.ArrayList;
import java.util.Collection;
import java.util.Collections;
import java.util.HashMap;
import java.util.Iterator;
import java.util.List;
import java.util.Map;

import org.apache.commons.logging.Log;
import org.apache.commons.logging.LogFactory;
import org.apache.hadoop.classification.InterfaceAudience;
import org.apache.hadoop.classification.InterfaceStability;
import org.apache.hadoop.conf.Configuration;
import org.apache.hadoop.hdfs.DFSConfigKeys;
import org.apache.hadoop.hdfs.DFSUtil;
import org.apache.hadoop.hdfs.HAUtil;
import org.apache.hadoop.hdfs.protocol.HdfsConstants;
import org.apache.hadoop.hdfs.protocol.LayoutVersion;
import org.apache.hadoop.hdfs.protocol.LayoutVersion.Feature;
import org.apache.hadoop.hdfs.server.common.HdfsServerConstants.NamenodeRole;
import org.apache.hadoop.hdfs.server.common.HdfsServerConstants.StartupOption;
import org.apache.hadoop.hdfs.server.common.InconsistentFSStateException;
import org.apache.hadoop.hdfs.server.common.Storage;
import org.apache.hadoop.hdfs.server.common.Storage.FormatConfirmable;
import org.apache.hadoop.hdfs.server.common.Storage.StorageDirectory;
import org.apache.hadoop.hdfs.server.common.Storage.StorageState;
import org.apache.hadoop.hdfs.server.common.Util;
import org.apache.hadoop.hdfs.server.namenode.FSImageStorageInspector.FSImageFile;
import org.apache.hadoop.hdfs.server.namenode.NNStorage.NameNodeDirType;
import org.apache.hadoop.hdfs.server.namenode.NNStorage.NameNodeFile;
import org.apache.hadoop.hdfs.server.namenode.snapshot.Snapshot;
import org.apache.hadoop.hdfs.server.namenode.startupprogress.Phase;
import org.apache.hadoop.hdfs.server.namenode.startupprogress.StartupProgress;
import org.apache.hadoop.hdfs.server.protocol.CheckpointCommand;
import org.apache.hadoop.hdfs.server.protocol.NamenodeCommand;
import org.apache.hadoop.hdfs.server.protocol.NamenodeProtocol;
import org.apache.hadoop.hdfs.server.protocol.NamenodeRegistration;
import org.apache.hadoop.hdfs.server.protocol.NamespaceInfo;
import org.apache.hadoop.hdfs.util.Canceler;
import org.apache.hadoop.hdfs.util.MD5FileUtils;
import org.apache.hadoop.io.MD5Hash;
import org.apache.hadoop.util.Time;

import com.google.common.annotations.VisibleForTesting;
import com.google.common.base.Joiner;
import com.google.common.base.Preconditions;
import com.google.common.collect.Lists;

/**
 * FSImage handles checkpointing and logging of the namespace edits.
 * 
 */
@InterfaceAudience.Private
@InterfaceStability.Evolving
public class FSImage implements Closeable {
  public static final Log LOG = LogFactory.getLog(FSImage.class.getName());

  protected FSEditLog editLog = null;
  private boolean isUpgradeFinalized = false;

  protected NNStorage storage;
  
  /**
   * The last transaction ID that was either loaded from an image
   * or loaded by loading edits files.
   */
  protected long lastAppliedTxId = 0;

  final private Configuration conf;

  protected NNStorageRetentionManager archivalManager;

  /**
   * Construct an FSImage
   * @param conf Configuration
   * @throws IOException if default directories are invalid.
   */
  public FSImage(Configuration conf) throws IOException {
    this(conf,
         FSNamesystem.getNamespaceDirs(conf),
         FSNamesystem.getNamespaceEditsDirs(conf));
  }

  /**
   * Construct the FSImage. Set the default checkpoint directories.
   *
   * Setup storage and initialize the edit log.
   *
   * @param conf Configuration
   * @param imageDirs Directories the image can be stored in.
   * @param editsDirs Directories the editlog can be stored in.
   * @throws IOException if directories are invalid.
   */
  protected FSImage(Configuration conf,
                    Collection<URI> imageDirs,
                    List<URI> editsDirs)
      throws IOException {
    this.conf = conf;

    storage = new NNStorage(conf, imageDirs, editsDirs);
    if(conf.getBoolean(DFSConfigKeys.DFS_NAMENODE_NAME_DIR_RESTORE_KEY,
                       DFSConfigKeys.DFS_NAMENODE_NAME_DIR_RESTORE_DEFAULT)) {
      storage.setRestoreFailedStorage(true);
    }

    this.editLog = new FSEditLog(conf, storage, editsDirs);
    
    archivalManager = new NNStorageRetentionManager(conf, storage, editLog);
  }
 
  void format(FSNamesystem fsn, String clusterId) throws IOException {
    long fileCount = fsn.getTotalFiles();
    // Expect 1 file, which is the root inode
    Preconditions.checkState(fileCount == 1,
        "FSImage.format should be called with an uninitialized namesystem, has " +
        fileCount + " files");
    NamespaceInfo ns = NNStorage.newNamespaceInfo();
    ns.clusterID = clusterId;
    
    storage.format(ns);
    editLog.formatNonFileJournals(ns);
    saveFSImageInAllDirs(fsn, 0);
  }
  
  /**
   * Check whether the storage directories and non-file journals exist.
   * If running in interactive mode, will prompt the user for each
   * directory to allow them to format anyway. Otherwise, returns
   * false, unless 'force' is specified.
   * 
   * @param force format regardless of whether dirs exist
   * @param interactive prompt the user when a dir exists
   * @return true if formatting should proceed
   * @throws IOException if some storage cannot be accessed
   */
  boolean confirmFormat(boolean force, boolean interactive) throws IOException {
    List<FormatConfirmable> confirms = Lists.newArrayList();
    for (StorageDirectory sd : storage.dirIterable(null)) {
      confirms.add(sd);
    }
    
    confirms.addAll(editLog.getFormatConfirmables());
    return Storage.confirmFormat(confirms, force, interactive);
  }
  
  /**
   * Analyze storage directories.
   * Recover from previous transitions if required. 
   * Perform fs state transition if necessary depending on the namespace info.
   * Read storage info. 
   * 
   * @throws IOException
   * @return true if the image needs to be saved or false otherwise
   */
  boolean recoverTransitionRead(StartupOption startOpt, FSNamesystem target,
      MetaRecoveryContext recovery)
      throws IOException {
    assert startOpt != StartupOption.FORMAT : 
      "NameNode formatting should be performed before reading the image";
    
    Collection<URI> imageDirs = storage.getImageDirectories();
    Collection<URI> editsDirs = editLog.getEditURIs();

    // none of the data dirs exist
    if((imageDirs.size() == 0 || editsDirs.size() == 0) 
                             && startOpt != StartupOption.IMPORT)  
      throw new IOException(
          "All specified directories are not accessible or do not exist.");
    
    // 1. For each data directory calculate its state and 
    // check whether all is consistent before transitioning.
    Map<StorageDirectory, StorageState> dataDirStates = 
             new HashMap<StorageDirectory, StorageState>();
    boolean isFormatted = recoverStorageDirs(startOpt, dataDirStates);

    if (LOG.isTraceEnabled()) {
      LOG.trace("Data dir states:\n  " +
        Joiner.on("\n  ").withKeyValueSeparator(": ")
        .join(dataDirStates));
    }
    
    if (!isFormatted && startOpt != StartupOption.ROLLBACK 
                     && startOpt != StartupOption.IMPORT) {
      throw new IOException("NameNode is not formatted.");      
    }


    int layoutVersion = storage.getLayoutVersion();
    if (layoutVersion < Storage.LAST_PRE_UPGRADE_LAYOUT_VERSION) {
      NNStorage.checkVersionUpgradable(storage.getLayoutVersion());
    }
    if (startOpt != StartupOption.UPGRADE
        && layoutVersion < Storage.LAST_PRE_UPGRADE_LAYOUT_VERSION
        && layoutVersion != HdfsConstants.LAYOUT_VERSION) {
      throw new IOException(
          "\nFile system image contains an old layout version " 
          + storage.getLayoutVersion() + ".\nAn upgrade to version "
          + HdfsConstants.LAYOUT_VERSION + " is required.\n"
          + "Please restart NameNode with -upgrade option.");
    }
    
    storage.processStartupOptionsForUpgrade(startOpt, layoutVersion);

    // 2. Format unformatted dirs.
    for (Iterator<StorageDirectory> it = storage.dirIterator(); it.hasNext();) {
      StorageDirectory sd = it.next();
      StorageState curState = dataDirStates.get(sd);
      switch(curState) {
      case NON_EXISTENT:
        throw new IOException(StorageState.NON_EXISTENT + 
                              " state cannot be here");
      case NOT_FORMATTED:
        LOG.info("Storage directory " + sd.getRoot() + " is not formatted.");
        LOG.info("Formatting ...");
        sd.clearDirectory(); // create empty currrent dir
        break;
      default:
        break;
      }
    }

    // 3. Do transitions
    switch(startOpt) {
    case UPGRADE:
      doUpgrade(target);
      return false; // upgrade saved image already
    case IMPORT:
      doImportCheckpoint(target);
      return false; // import checkpoint saved image already
    case ROLLBACK:
      throw new AssertionError("Rollback is now a standalone command, " +
          "NameNode should not be starting with this option.");
    case REGULAR:
    default:
      // just load the image
    }
    
<<<<<<< HEAD
    return loadFSImage(target, startOpt, recovery);
=======
    return loadFSImage(target, recovery, startOpt);
>>>>>>> 98756565
  }
  
  /**
   * For each storage directory, performs recovery of incomplete transitions
   * (eg. upgrade, rollback, checkpoint) and inserts the directory's storage
   * state into the dataDirStates map.
   * @param dataDirStates output of storage directory states
   * @return true if there is at least one valid formatted storage directory
   */
  private boolean recoverStorageDirs(StartupOption startOpt,
      Map<StorageDirectory, StorageState> dataDirStates) throws IOException {
    boolean isFormatted = false;
    // This loop needs to be over all storage dirs, even shared dirs, to make
    // sure that we properly examine their state, but we make sure we don't
    // mutate the shared dir below in the actual loop.
    for (Iterator<StorageDirectory> it = 
                      storage.dirIterator(); it.hasNext();) {
      StorageDirectory sd = it.next();
      StorageState curState;
      try {
        curState = sd.analyzeStorage(startOpt, storage);
        // sd is locked but not opened
        switch(curState) {
        case NON_EXISTENT:
          // name-node fails if any of the configured storage dirs are missing
          throw new InconsistentFSStateException(sd.getRoot(),
                      "storage directory does not exist or is not accessible.");
        case NOT_FORMATTED:
          break;
        case NORMAL:
          break;
        default:  // recovery is possible
          sd.doRecover(curState);
        }
        if (curState != StorageState.NOT_FORMATTED 
            && startOpt != StartupOption.ROLLBACK) {
          // read and verify consistency with other directories
          storage.readProperties(sd);
          isFormatted = true;
        }
        if (startOpt == StartupOption.IMPORT && isFormatted)
          // import of a checkpoint is allowed only into empty image directories
          throw new IOException("Cannot import image from a checkpoint. " 
              + " NameNode already contains an image in " + sd.getRoot());
      } catch (IOException ioe) {
        sd.unlock();
        throw ioe;
      }
      dataDirStates.put(sd,curState);
    }
    return isFormatted;
  }

  void doUpgrade(FSNamesystem target) throws IOException {
    // Upgrade is allowed only if there are 
    // no previous fs states in any of the local directories
    for (Iterator<StorageDirectory> it = storage.dirIterator(false); it.hasNext();) {
      StorageDirectory sd = it.next();
      if (sd.getPreviousDir().exists())
        throw new InconsistentFSStateException(sd.getRoot(),
            "previous fs state should not exist during upgrade. "
            + "Finalize or rollback first.");
    }

    // load the latest image
<<<<<<< HEAD
    this.loadFSImage(target, null, null);

=======
>>>>>>> 98756565
    // Do upgrade for each directory
    this.loadFSImage(target, null, StartupOption.UPGRADE);
    
    long oldCTime = storage.getCTime();
    storage.cTime = now();  // generate new cTime for the state
    int oldLV = storage.getLayoutVersion();
    storage.layoutVersion = HdfsConstants.LAYOUT_VERSION;
    
    List<StorageDirectory> errorSDs =
      Collections.synchronizedList(new ArrayList<StorageDirectory>());
    assert !editLog.isSegmentOpen() : "Edits log must not be open.";
    LOG.info("Starting upgrade of local storage directories."
        + "\n   old LV = " + oldLV
        + "; old CTime = " + oldCTime
        + ".\n   new LV = " + storage.getLayoutVersion()
        + "; new CTime = " + storage.getCTime());
    // Do upgrade for each directory
    for (Iterator<StorageDirectory> it = storage.dirIterator(false); it.hasNext();) {
      StorageDirectory sd = it.next();
      try {
        NNUpgradeUtil.doPreUpgrade(sd);
      } catch (Exception e) {
        LOG.error("Failed to move aside pre-upgrade storage " +
            "in image directory " + sd.getRoot(), e);
        errorSDs.add(sd);
        continue;
      }
    }
    if (target.isHaEnabled()) {
      editLog.doPreUpgradeOfSharedLog();
    }
    storage.reportErrorsOnDirectories(errorSDs);
    errorSDs.clear();

    saveFSImageInAllDirs(target, editLog.getLastWrittenTxId());

    for (Iterator<StorageDirectory> it = storage.dirIterator(false); it.hasNext();) {
      StorageDirectory sd = it.next();
      try {
        NNUpgradeUtil.doUpgrade(sd, storage);
      } catch (IOException ioe) {
        errorSDs.add(sd);
        continue;
      }
    }
    if (target.isHaEnabled()) {
      editLog.doUpgradeOfSharedLog();
    }
    storage.reportErrorsOnDirectories(errorSDs);
    
    isUpgradeFinalized = false;
    if (!storage.getRemovedStorageDirs().isEmpty()) {
      // during upgrade, it's a fatal error to fail any storage directory
      throw new IOException("Upgrade failed in "
          + storage.getRemovedStorageDirs().size()
          + " storage directory(ies), previously logged.");
    }
  }

  void doRollback(FSNamesystem fsns) throws IOException {
    // Rollback is allowed only if there is 
    // a previous fs states in at least one of the storage directories.
    // Directories that don't have previous state do not rollback
    boolean canRollback = false;
    FSImage prevState = new FSImage(conf);
    try {
      prevState.getStorage().layoutVersion = HdfsConstants.LAYOUT_VERSION;
      for (Iterator<StorageDirectory> it = storage.dirIterator(false); it.hasNext();) {
        StorageDirectory sd = it.next();
        if (!NNUpgradeUtil.canRollBack(sd, storage, prevState.getStorage(),
            HdfsConstants.LAYOUT_VERSION)) {
          continue;
        }
        canRollback = true;
      }
      
      if (fsns.isHaEnabled()) {
        // If HA is enabled, check if the shared log can be rolled back as well.
        editLog.initJournalsForWrite();
        canRollback |= editLog.canRollBackSharedLog(prevState.getStorage(),
            HdfsConstants.LAYOUT_VERSION);
      }
      
      if (!canRollback)
        throw new IOException("Cannot rollback. None of the storage "
            + "directories contain previous fs state.");
  
      // Now that we know all directories are going to be consistent
      // Do rollback for each directory containing previous state
      for (Iterator<StorageDirectory> it = storage.dirIterator(false); it.hasNext();) {
        StorageDirectory sd = it.next();
        LOG.info("Rolling back storage directory " + sd.getRoot()
                 + ".\n   new LV = " + prevState.getStorage().getLayoutVersion()
                 + "; new CTime = " + prevState.getStorage().getCTime());
        NNUpgradeUtil.doRollBack(sd);
      }
      if (fsns.isHaEnabled()) {
        // If HA is enabled, try to roll back the shared log as well.
        editLog.doRollback();
      }
      
      isUpgradeFinalized = true;
    } finally {
      prevState.close();
    }
  }

  /**
   * Load image from a checkpoint directory and save it into the current one.
   * @param target the NameSystem to import into
   * @throws IOException
   */
  void doImportCheckpoint(FSNamesystem target) throws IOException {
    Collection<URI> checkpointDirs =
      FSImage.getCheckpointDirs(conf, null);
    List<URI> checkpointEditsDirs =
      FSImage.getCheckpointEditsDirs(conf, null);

    if (checkpointDirs == null || checkpointDirs.isEmpty()) {
      throw new IOException("Cannot import image from a checkpoint. "
                            + "\"dfs.namenode.checkpoint.dir\" is not set." );
    }
    
    if (checkpointEditsDirs == null || checkpointEditsDirs.isEmpty()) {
      throw new IOException("Cannot import image from a checkpoint. "
                            + "\"dfs.namenode.checkpoint.dir\" is not set." );
    }

    FSImage realImage = target.getFSImage();
    FSImage ckptImage = new FSImage(conf, 
                                    checkpointDirs, checkpointEditsDirs);
    target.dir.fsImage = ckptImage;
    // load from the checkpoint dirs
    try {
      ckptImage.recoverTransitionRead(StartupOption.REGULAR, target, null);
    } finally {
      ckptImage.close();
    }
    // return back the real image
    realImage.getStorage().setStorageInfo(ckptImage.getStorage());
    realImage.getEditLog().setNextTxId(ckptImage.getEditLog().getLastWrittenTxId()+1);
    realImage.initEditLog(StartupOption.IMPORT);

    target.dir.fsImage = realImage;
    realImage.getStorage().setBlockPoolID(ckptImage.getBlockPoolID());

    // and save it but keep the same checkpointTime
    saveNamespace(target);
    getStorage().writeAll();
  }
  
  void finalizeUpgrade(boolean finalizeEditLog) throws IOException {
    LOG.info("Finalizing upgrade for local dirs. " +
        (storage.getLayoutVersion() == 0 ? "" : 
          "\n   cur LV = " + storage.getLayoutVersion()
          + "; cur CTime = " + storage.getCTime()));
    for (Iterator<StorageDirectory> it = storage.dirIterator(false); it.hasNext();) {
      StorageDirectory sd = it.next();
      NNUpgradeUtil.doFinalize(sd);
    }
    if (finalizeEditLog) {
      // We only do this in the case that HA is enabled and we're active. In any
      // other case the NN will have done the upgrade of the edits directories
      // already by virtue of the fact that they're local.
      editLog.doFinalizeOfSharedLog();
    }
    isUpgradeFinalized = true;
  }

  boolean isUpgradeFinalized() {
    return isUpgradeFinalized;
  }

  public FSEditLog getEditLog() {
    return editLog;
  }

  @VisibleForTesting
  void setEditLogForTesting(FSEditLog newLog) {
    editLog = newLog;
  }

  void openEditLogForWrite() throws IOException {
    assert editLog != null : "editLog must be initialized";
    editLog.openForWrite();
    storage.writeTransactionIdFileToStorage(editLog.getCurSegmentTxId());
  };
  
  /**
   * Toss the current image and namesystem, reloading from the specified
   * file.
   */
  void reloadFromImageFile(File file, FSNamesystem target) throws IOException {
    target.clear();
    LOG.debug("Reloading namespace from " + file);
    loadFSImage(file, target, null);
  }

  /**
   * Choose latest image from one of the directories,
   * load it and merge with the edits.
   * 
   * Saving and loading fsimage should never trigger symlink resolution. 
   * The paths that are persisted do not have *intermediate* symlinks 
   * because intermediate symlinks are resolved at the time files, 
   * directories, and symlinks are created. All paths accessed while 
   * loading or saving fsimage should therefore only see symlinks as 
   * the final path component, and the functions called below do not
   * resolve symlinks that are the final path component.
   *
   * @return whether the image should be saved
   * @throws IOException
   */
<<<<<<< HEAD
  private boolean loadFSImage(FSNamesystem target, StartupOption startOpt,
      MetaRecoveryContext recovery)
      throws IOException {
=======
  boolean loadFSImage(FSNamesystem target, MetaRecoveryContext recovery,
      StartupOption startOpt) throws IOException {
>>>>>>> 98756565
    FSImageStorageInspector inspector = storage.readAndInspectDirs();
    FSImageFile imageFile = null;
    
    isUpgradeFinalized = inspector.isUpgradeFinalized();
 
    List<FSImageFile> imageFiles = inspector.getLatestImages();

    StartupProgress prog = NameNode.getStartupProgress();
    prog.beginPhase(Phase.LOADING_FSIMAGE);
    File phaseFile = imageFiles.get(0).getFile();
    prog.setFile(Phase.LOADING_FSIMAGE, phaseFile.getAbsolutePath());
    prog.setSize(Phase.LOADING_FSIMAGE, phaseFile.length());
    boolean needToSave = inspector.needToSave();

    Iterable<EditLogInputStream> editStreams = null;

    initEditLog(startOpt);

    if (LayoutVersion.supports(Feature.TXID_BASED_LAYOUT, 
                               getLayoutVersion())) {
      // If we're open for write, we're either non-HA or we're the active NN, so
      // we better be able to load all the edits. If we're the standby NN, it's
      // OK to not be able to read all of edits right now.
      long toAtLeastTxId = editLog.isOpenForWrite() ? inspector.getMaxSeenTxId() : 0;
      editStreams = editLog.selectInputStreams(
          imageFiles.get(0).getCheckpointTxId() + 1,
          toAtLeastTxId, recovery, false);
    } else {
      editStreams = FSImagePreTransactionalStorageInspector
        .getEditLogStreams(storage);
    }
    int maxOpSize = conf.getInt(DFSConfigKeys.
          DFS_NAMENODE_MAX_OP_SIZE_KEY,
        DFSConfigKeys.DFS_NAMENODE_MAX_OP_SIZE_DEFAULT);
    for (EditLogInputStream elis : editStreams) {
      elis.setMaxOpSize(maxOpSize);
    }
 
    for (EditLogInputStream l : editStreams) {
      LOG.debug("Planning to load edit log stream: " + l);
    }
    if (!editStreams.iterator().hasNext()) {
      LOG.info("No edit log streams selected.");
    }
    
    for (int i = 0; i < imageFiles.size(); i++) {
      try {
        imageFile = imageFiles.get(i);
        loadFSImageFile(target, recovery, imageFile);
        break;
      } catch (IOException ioe) {
        LOG.error("Failed to load image from " + imageFile, ioe);
        target.clear();
        imageFile = null;
      }
    }
    // Failed to load any images, error out
    if (imageFile == null) {
      FSEditLog.closeAllStreams(editStreams);
      throw new IOException("Failed to load an FSImage file!");
    }
    prog.endPhase(Phase.LOADING_FSIMAGE);
    long txnsAdvanced = loadEdits(editStreams, target, startOpt, recovery);
    needToSave |= needsResaveBasedOnStaleCheckpoint(imageFile.getFile(),
                                                    txnsAdvanced);
    editLog.setNextTxId(lastAppliedTxId + 1);
    return needToSave;
  }

  void loadFSImageFile(FSNamesystem target, MetaRecoveryContext recovery,
      FSImageFile imageFile) throws IOException {
    LOG.debug("Planning to load image :\n" + imageFile);
    StorageDirectory sdForProperties = imageFile.sd;
    storage.readProperties(sdForProperties);

    if (LayoutVersion.supports(Feature.TXID_BASED_LAYOUT,
                               getLayoutVersion())) {
      // For txid-based layout, we should have a .md5 file
      // next to the image file
      loadFSImage(imageFile.getFile(), target, recovery);
    } else if (LayoutVersion.supports(Feature.FSIMAGE_CHECKSUM,
                                      getLayoutVersion())) {
      // In 0.22, we have the checksum stored in the VERSION file.
      String md5 = storage.getDeprecatedProperty(
          NNStorage.DEPRECATED_MESSAGE_DIGEST_PROPERTY);
      if (md5 == null) {
        throw new InconsistentFSStateException(sdForProperties.getRoot(),
            "Message digest property " +
            NNStorage.DEPRECATED_MESSAGE_DIGEST_PROPERTY +
            " not set for storage directory " + sdForProperties.getRoot());
      }
      loadFSImage(imageFile.getFile(), new MD5Hash(md5), target, recovery);
    } else {
      // We don't have any record of the md5sum
      loadFSImage(imageFile.getFile(), null, target, recovery);
    }
  }

  public void initEditLog(StartupOption startOpt) throws IOException {
    Preconditions.checkState(getNamespaceID() != 0,
        "Must know namespace ID before initting edit log");
    String nameserviceId = DFSUtil.getNamenodeNameServiceId(conf);
    if (!HAUtil.isHAEnabled(conf, nameserviceId)) {
      // If this NN is not HA
      editLog.initJournalsForWrite();
      editLog.recoverUnclosedStreams();
    } else if (HAUtil.isHAEnabled(conf, nameserviceId) &&
        startOpt == StartupOption.UPGRADE) {
      // This NN is HA, but we're doing an upgrade so init the edit log for
      // write.
      editLog.initJournalsForWrite();
      long sharedLogCTime = editLog.getSharedLogCTime();
      if (this.storage.getCTime() < sharedLogCTime) {
        throw new IOException("It looks like the shared log is already " +
            "being upgraded but this NN has not been upgraded yet. You " +
            "should restart this NameNode with the '" +
            StartupOption.BOOTSTRAPSTANDBY.getName() + "' option to bring " +
            "this NN in sync with the other.");
      }
      editLog.recoverUnclosedStreams();
    } else {
      // This NN is HA and we're not doing an upgrade.
      editLog.initSharedJournalsForRead();
    }
  }

  /**
   * @param imageFile the image file that was loaded
   * @param numEditsLoaded the number of edits loaded from edits logs
   * @return true if the NameNode should automatically save the namespace
   * when it is started, due to the latest checkpoint being too old.
   */
  private boolean needsResaveBasedOnStaleCheckpoint(
      File imageFile, long numEditsLoaded) {
    final long checkpointPeriod = conf.getLong(
        DFSConfigKeys.DFS_NAMENODE_CHECKPOINT_PERIOD_KEY, 
        DFSConfigKeys.DFS_NAMENODE_CHECKPOINT_PERIOD_DEFAULT);
    final long checkpointTxnCount = conf.getLong(
        DFSConfigKeys.DFS_NAMENODE_CHECKPOINT_TXNS_KEY, 
        DFSConfigKeys.DFS_NAMENODE_CHECKPOINT_TXNS_DEFAULT);
    long checkpointAge = Time.now() - imageFile.lastModified();

    return (checkpointAge > checkpointPeriod * 1000) ||
           (numEditsLoaded > checkpointTxnCount);
  }
  
  /**
   * Load the specified list of edit files into the image.
   */
  public long loadEdits(Iterable<EditLogInputStream> editStreams,
      FSNamesystem target) throws IOException {
    return loadEdits(editStreams, target, null, null);
  }

  private long loadEdits(Iterable<EditLogInputStream> editStreams,
      FSNamesystem target, StartupOption startOpt, MetaRecoveryContext recovery)
          throws IOException {
    LOG.debug("About to load edits:\n  " + Joiner.on("\n  ").join(editStreams));
    StartupProgress prog = NameNode.getStartupProgress();
    prog.beginPhase(Phase.LOADING_EDITS);
    
    long prevLastAppliedTxId = lastAppliedTxId;  
    try {    
      FSEditLogLoader loader = new FSEditLogLoader(target, lastAppliedTxId);
      
      // Load latest edits
      for (EditLogInputStream editIn : editStreams) {
        LOG.info("Reading " + editIn + " expecting start txid #" +
              (lastAppliedTxId + 1));
        try {
          loader.loadFSEdits(editIn, lastAppliedTxId + 1, startOpt, recovery);
        } finally {
          // Update lastAppliedTxId even in case of error, since some ops may
          // have been successfully applied before the error.
          lastAppliedTxId = loader.getLastAppliedTxId();
        }
        // If we are in recovery mode, we may have skipped over some txids.
        if (editIn.getLastTxId() != HdfsConstants.INVALID_TXID) {
          lastAppliedTxId = editIn.getLastTxId();
        }
      }
    } finally {
      FSEditLog.closeAllStreams(editStreams);
      // update the counts
      updateCountForQuota(target.dir.rootDir);   
    }
    prog.endPhase(Phase.LOADING_EDITS);
    return lastAppliedTxId - prevLastAppliedTxId;
  }

  /**
   * Update the count of each directory with quota in the namespace.
   * A directory's count is defined as the total number inodes in the tree
   * rooted at the directory.
   * 
   * This is an update of existing state of the filesystem and does not
   * throw QuotaExceededException.
   */
  static void updateCountForQuota(INodeDirectory root) {
    updateCountForQuotaRecursively(root, Quota.Counts.newInstance());
  }
  
  private static void updateCountForQuotaRecursively(INodeDirectory dir,
      Quota.Counts counts) {
    final long parentNamespace = counts.get(Quota.NAMESPACE);
    final long parentDiskspace = counts.get(Quota.DISKSPACE);

    dir.computeQuotaUsage4CurrentDirectory(counts);
    
    for (INode child : dir.getChildrenList(Snapshot.CURRENT_STATE_ID)) {
      if (child.isDirectory()) {
        updateCountForQuotaRecursively(child.asDirectory(), counts);
      } else {
        // file or symlink: count here to reduce recursive calls.
        child.computeQuotaUsage(counts, false);
      }
    }
      
    if (dir.isQuotaSet()) {
      // check if quota is violated. It indicates a software bug.
      final Quota.Counts q = dir.getQuotaCounts();

      final long namespace = counts.get(Quota.NAMESPACE) - parentNamespace;
      final long nsQuota = q.get(Quota.NAMESPACE);
      if (Quota.isViolated(nsQuota, namespace)) {
        LOG.error("BUG: Namespace quota violation in image for "
            + dir.getFullPathName()
            + " quota = " + nsQuota + " < consumed = " + namespace);
      }

      final long diskspace = counts.get(Quota.DISKSPACE) - parentDiskspace;
      final long dsQuota = q.get(Quota.DISKSPACE);
      if (Quota.isViolated(dsQuota, diskspace)) {
        LOG.error("BUG: Diskspace quota violation in image for "
            + dir.getFullPathName()
            + " quota = " + dsQuota + " < consumed = " + diskspace);
      }

      dir.getDirectoryWithQuotaFeature().setSpaceConsumed(namespace, diskspace);
    }
  }

  /**
   * Load the image namespace from the given image file, verifying
   * it against the MD5 sum stored in its associated .md5 file.
   */
  private void loadFSImage(File imageFile, FSNamesystem target,
      MetaRecoveryContext recovery) throws IOException {
    MD5Hash expectedMD5 = MD5FileUtils.readStoredMd5ForFile(imageFile);
    if (expectedMD5 == null) {
      throw new IOException("No MD5 file found corresponding to image file "
          + imageFile);
    }
    loadFSImage(imageFile, expectedMD5, target, recovery);
  }
  
  /**
   * Load in the filesystem image from file. It's a big list of
   * filenames and blocks.
   */
  private void loadFSImage(File curFile, MD5Hash expectedMd5,
      FSNamesystem target, MetaRecoveryContext recovery) throws IOException {
    FSImageFormat.Loader loader = new FSImageFormat.Loader(
        conf, target);
    loader.load(curFile);
    target.setBlockPoolId(this.getBlockPoolID());

    // Check that the image digest we loaded matches up with what
    // we expected
    MD5Hash readImageMd5 = loader.getLoadedImageMd5();
    if (expectedMd5 != null &&
        !expectedMd5.equals(readImageMd5)) {
      throw new IOException("Image file " + curFile +
          " is corrupt with MD5 checksum of " + readImageMd5 +
          " but expecting " + expectedMd5);
    }

    long txId = loader.getLoadedImageTxId();
    LOG.info("Loaded image for txid " + txId + " from " + curFile);
    lastAppliedTxId = txId;
    storage.setMostRecentCheckpointInfo(txId, curFile.lastModified());
  }

  /**
   * Save the contents of the FS image to the file.
   */
  void saveFSImage(SaveNamespaceContext context, StorageDirectory sd)
      throws IOException {
    long txid = context.getTxId();
    File newFile = NNStorage.getStorageFile(sd, NameNodeFile.IMAGE_NEW, txid);
    File dstFile = NNStorage.getStorageFile(sd, NameNodeFile.IMAGE, txid);
    
    FSImageFormat.Saver saver = new FSImageFormat.Saver(context);
    FSImageCompression compression = FSImageCompression.createCompression(conf);
    saver.save(newFile, compression);
    
    MD5FileUtils.saveMD5File(dstFile, saver.getSavedDigest());
    storage.setMostRecentCheckpointInfo(txid, Time.now());
  }

  /**
   * FSImageSaver is being run in a separate thread when saving
   * FSImage. There is one thread per each copy of the image.
   *
   * FSImageSaver assumes that it was launched from a thread that holds
   * FSNamesystem lock and waits for the execution of FSImageSaver thread
   * to finish.
   * This way we are guaranteed that the namespace is not being updated
   * while multiple instances of FSImageSaver are traversing it
   * and writing it out.
   */
  private class FSImageSaver implements Runnable {
    private final SaveNamespaceContext context;
    private StorageDirectory sd;

    public FSImageSaver(SaveNamespaceContext context, StorageDirectory sd) {
      this.context = context;
      this.sd = sd;
    }

    @Override
    public void run() {
      try {
        saveFSImage(context, sd);
      } catch (SaveNamespaceCancelledException snce) {
        LOG.info("Cancelled image saving for " + sd.getRoot() +
            ": " + snce.getMessage());
        // don't report an error on the storage dir!
      } catch (Throwable t) {
        LOG.error("Unable to save image for " + sd.getRoot(), t);
        context.reportErrorOnStorageDirectory(sd);
      }
    }
    
    @Override
    public String toString() {
      return "FSImageSaver for " + sd.getRoot() +
             " of type " + sd.getStorageDirType();
    }
  }
  
  private void waitForThreads(List<Thread> threads) {
    for (Thread thread : threads) {
      while (thread.isAlive()) {
        try {
          thread.join();
        } catch (InterruptedException iex) {
          LOG.error("Caught interrupted exception while waiting for thread " +
                    thread.getName() + " to finish. Retrying join");
        }        
      }
    }
  }
  
  /**
   * @see #saveNamespace(FSNamesystem, Canceler)
   */
  public synchronized void saveNamespace(FSNamesystem source)
      throws IOException {
    saveNamespace(source, null);
  }
  
  /**
   * Save the contents of the FS image to a new image file in each of the
   * current storage directories.
   * @param canceler 
   */
  public synchronized void saveNamespace(FSNamesystem source,
      Canceler canceler) throws IOException {
    assert editLog != null : "editLog must be initialized";
    storage.attemptRestoreRemovedStorage();

    boolean editLogWasOpen = editLog.isSegmentOpen();
    
    if (editLogWasOpen) {
      editLog.endCurrentLogSegment(true);
    }
    long imageTxId = getLastAppliedOrWrittenTxId();
    try {
      saveFSImageInAllDirs(source, imageTxId, canceler);
      storage.writeAll();
    } finally {
      if (editLogWasOpen) {
        editLog.startLogSegmentAndWriteHeaderTxn(imageTxId + 1);
        // Take this opportunity to note the current transaction.
        // Even if the namespace save was cancelled, this marker
        // is only used to determine what transaction ID is required
        // for startup. So, it doesn't hurt to update it unnecessarily.
        storage.writeTransactionIdFileToStorage(imageTxId + 1);
      }
    }
  }

  /**
   * @see #saveFSImageInAllDirs(FSNamesystem, long, Canceler)
   */
  protected synchronized void saveFSImageInAllDirs(FSNamesystem source, long txid)
      throws IOException {
    saveFSImageInAllDirs(source, txid, null);
  }

  protected synchronized void saveFSImageInAllDirs(FSNamesystem source, long txid,
      Canceler canceler)
      throws IOException {    
    StartupProgress prog = NameNode.getStartupProgress();
    prog.beginPhase(Phase.SAVING_CHECKPOINT);
    if (storage.getNumStorageDirs(NameNodeDirType.IMAGE) == 0) {
      throw new IOException("No image directories available!");
    }
    if (canceler == null) {
      canceler = new Canceler();
    }
    SaveNamespaceContext ctx = new SaveNamespaceContext(
        source, txid, canceler);
    
    try {
      List<Thread> saveThreads = new ArrayList<Thread>();
      // save images into current
      for (Iterator<StorageDirectory> it
             = storage.dirIterator(NameNodeDirType.IMAGE); it.hasNext();) {
        StorageDirectory sd = it.next();
        FSImageSaver saver = new FSImageSaver(ctx, sd);
        Thread saveThread = new Thread(saver, saver.toString());
        saveThreads.add(saveThread);
        saveThread.start();
      }
      waitForThreads(saveThreads);
      saveThreads.clear();
      storage.reportErrorsOnDirectories(ctx.getErrorSDs());
  
      if (storage.getNumStorageDirs(NameNodeDirType.IMAGE) == 0) {
        throw new IOException(
          "Failed to save in any storage directories while saving namespace.");
      }
      if (canceler.isCancelled()) {
        deleteCancelledCheckpoint(txid);
        ctx.checkCancelled(); // throws
        assert false : "should have thrown above!";
      }
  
      renameCheckpoint(txid);
  
      // Since we now have a new checkpoint, we can clean up some
      // old edit logs and checkpoints.
      purgeOldStorage();
    } finally {
      // Notify any threads waiting on the checkpoint to be canceled
      // that it is complete.
      ctx.markComplete();
      ctx = null;
    }
    prog.endPhase(Phase.SAVING_CHECKPOINT);
  }

  /**
   * Purge any files in the storage directories that are no longer
   * necessary.
   */
  public void purgeOldStorage() {
    try {
      archivalManager.purgeOldStorage();
    } catch (Exception e) {
      LOG.warn("Unable to purge old storage", e);
    }
  }

  /**
   * Renames new image
   */
  private void renameCheckpoint(long txid) throws IOException {
    ArrayList<StorageDirectory> al = null;

    for (StorageDirectory sd : storage.dirIterable(NameNodeDirType.IMAGE)) {
      try {
        renameCheckpointInDir(sd, txid);
      } catch (IOException ioe) {
        LOG.warn("Unable to rename checkpoint in " + sd, ioe);
        if (al == null) {
          al = Lists.newArrayList();
        }
        al.add(sd);
      }
    }
    if(al != null) storage.reportErrorsOnDirectories(al);
  }
  
  /**
   * Deletes the checkpoint file in every storage directory,
   * since the checkpoint was cancelled.
   */
  private void deleteCancelledCheckpoint(long txid) throws IOException {
    ArrayList<StorageDirectory> al = Lists.newArrayList();

    for (StorageDirectory sd : storage.dirIterable(NameNodeDirType.IMAGE)) {
      File ckpt = NNStorage.getStorageFile(sd, NameNodeFile.IMAGE_NEW, txid);
      if (ckpt.exists() && !ckpt.delete()) {
        LOG.warn("Unable to delete cancelled checkpoint in " + sd);
        al.add(sd);            
      }
    }
    storage.reportErrorsOnDirectories(al);
  }


  private void renameCheckpointInDir(StorageDirectory sd, long txid)
      throws IOException {
    File ckpt = NNStorage.getStorageFile(sd, NameNodeFile.IMAGE_NEW, txid);
    File curFile = NNStorage.getStorageFile(sd, NameNodeFile.IMAGE, txid);
    // renameTo fails on Windows if the destination file 
    // already exists.
    if(LOG.isDebugEnabled()) {
      LOG.debug("renaming  " + ckpt.getAbsolutePath() 
                + " to " + curFile.getAbsolutePath());
    }
    if (!ckpt.renameTo(curFile)) {
      if (!curFile.delete() || !ckpt.renameTo(curFile)) {
        throw new IOException("renaming  " + ckpt.getAbsolutePath() + " to "  + 
            curFile.getAbsolutePath() + " FAILED");
      }
    }    
  }

  CheckpointSignature rollEditLog() throws IOException {
    getEditLog().rollEditLog();
    // Record this log segment ID in all of the storage directories, so
    // we won't miss this log segment on a restart if the edits directories
    // go missing.
    storage.writeTransactionIdFileToStorage(getEditLog().getCurSegmentTxId());
    return new CheckpointSignature(this);
  }

  /**
   * Start checkpoint.
   * <p>
   * If backup storage contains image that is newer than or incompatible with 
   * what the active name-node has, then the backup node should shutdown.<br>
   * If the backup image is older than the active one then it should 
   * be discarded and downloaded from the active node.<br>
   * If the images are the same then the backup image will be used as current.
   * 
   * @param bnReg the backup node registration.
   * @param nnReg this (active) name-node registration.
   * @return {@link NamenodeCommand} if backup node should shutdown or
   * {@link CheckpointCommand} prescribing what backup node should 
   *         do with its image.
   * @throws IOException
   */
  NamenodeCommand startCheckpoint(NamenodeRegistration bnReg, // backup node
                                  NamenodeRegistration nnReg) // active name-node
  throws IOException {
    LOG.info("Start checkpoint at txid " + getEditLog().getLastWrittenTxId());
    String msg = null;
    // Verify that checkpoint is allowed
    if(bnReg.getNamespaceID() != storage.getNamespaceID())
      msg = "Name node " + bnReg.getAddress()
            + " has incompatible namespace id: " + bnReg.getNamespaceID()
            + " expected: " + storage.getNamespaceID();
    else if(bnReg.isRole(NamenodeRole.NAMENODE))
      msg = "Name node " + bnReg.getAddress()
            + " role " + bnReg.getRole() + ": checkpoint is not allowed.";
    else if(bnReg.getLayoutVersion() < storage.getLayoutVersion()
        || (bnReg.getLayoutVersion() == storage.getLayoutVersion()
            && bnReg.getCTime() > storage.getCTime()))
      // remote node has newer image age
      msg = "Name node " + bnReg.getAddress()
            + " has newer image layout version: LV = " +bnReg.getLayoutVersion()
            + " cTime = " + bnReg.getCTime()
            + ". Current version: LV = " + storage.getLayoutVersion()
            + " cTime = " + storage.getCTime();
    if(msg != null) {
      LOG.error(msg);
      return new NamenodeCommand(NamenodeProtocol.ACT_SHUTDOWN);
    }
    boolean needToReturnImg = true;
    if(storage.getNumStorageDirs(NameNodeDirType.IMAGE) == 0)
      // do not return image if there are no image directories
      needToReturnImg = false;
    CheckpointSignature sig = rollEditLog();
    return new CheckpointCommand(sig, needToReturnImg);
  }

  /**
   * End checkpoint.
   * <p>
   * Validate the current storage info with the given signature.
   * 
   * @param sig to validate the current storage info against
   * @throws IOException if the checkpoint fields are inconsistent
   */
  void endCheckpoint(CheckpointSignature sig) throws IOException {
    LOG.info("End checkpoint at txid " + getEditLog().getLastWrittenTxId());
    sig.validateStorageInfo(this);
  }

  /**
   * This is called by the 2NN after having downloaded an image, and by
   * the NN after having received a new image from the 2NN. It
   * renames the image from fsimage_N.ckpt to fsimage_N and also
   * saves the related .md5 file into place.
   */
  public synchronized void saveDigestAndRenameCheckpointImage(
      long txid, MD5Hash digest) throws IOException {
    // Write and rename MD5 file
    List<StorageDirectory> badSds = Lists.newArrayList();
    
    for (StorageDirectory sd : storage.dirIterable(NameNodeDirType.IMAGE)) {
      File imageFile = NNStorage.getImageFile(sd, txid);
      try {
        MD5FileUtils.saveMD5File(imageFile, digest);
      } catch (IOException ioe) {
        badSds.add(sd);
      }
    }
    storage.reportErrorsOnDirectories(badSds);
    
    CheckpointFaultInjector.getInstance().afterMD5Rename();
    
    // Rename image from tmp file
    renameCheckpoint(txid);
    // So long as this is the newest image available,
    // advertise it as such to other checkpointers
    // from now on
    if (txid > storage.getMostRecentCheckpointTxId()) {
      storage.setMostRecentCheckpointInfo(txid, Time.now());
    }
  }

  @Override
  synchronized public void close() throws IOException {
    if (editLog != null) { // 2NN doesn't have any edit log
      getEditLog().close();
    }
    storage.close();
  }


  /**
   * Retrieve checkpoint dirs from configuration.
   *
   * @param conf the Configuration
   * @param defaultValue a default value for the attribute, if null
   * @return a Collection of URIs representing the values in 
   * dfs.namenode.checkpoint.dir configuration property
   */
  static Collection<URI> getCheckpointDirs(Configuration conf,
      String defaultValue) {
    Collection<String> dirNames = conf.getTrimmedStringCollection(
        DFSConfigKeys.DFS_NAMENODE_CHECKPOINT_DIR_KEY);
    if (dirNames.size() == 0 && defaultValue != null) {
      dirNames.add(defaultValue);
    }
    return Util.stringCollectionAsURIs(dirNames);
  }

  static List<URI> getCheckpointEditsDirs(Configuration conf,
      String defaultName) {
    Collection<String> dirNames = conf.getTrimmedStringCollection(
        DFSConfigKeys.DFS_NAMENODE_CHECKPOINT_EDITS_DIR_KEY);
    if (dirNames.size() == 0 && defaultName != null) {
      dirNames.add(defaultName);
    }
    return Util.stringCollectionAsURIs(dirNames);
  }

  public NNStorage getStorage() {
    return storage;
  }

  public int getLayoutVersion() {
    return storage.getLayoutVersion();
  }
  
  public int getNamespaceID() {
    return storage.getNamespaceID();
  }
  
  public String getClusterID() {
    return storage.getClusterID();
  }
  
  public String getBlockPoolID() {
    return storage.getBlockPoolID();
  }

  public synchronized long getLastAppliedTxId() {
    return lastAppliedTxId;
  }

  public long getLastAppliedOrWrittenTxId() {
    return Math.max(lastAppliedTxId,
        editLog != null ? editLog.getLastWrittenTxId() : 0);
  }

  public void updateLastAppliedTxIdFromWritten() {
    this.lastAppliedTxId = editLog.getLastWrittenTxId();
  }

  public synchronized long getMostRecentCheckpointTxId() {
    return storage.getMostRecentCheckpointTxId();
  }
}<|MERGE_RESOLUTION|>--- conflicted
+++ resolved
@@ -260,11 +260,7 @@
       // just load the image
     }
     
-<<<<<<< HEAD
     return loadFSImage(target, startOpt, recovery);
-=======
-    return loadFSImage(target, recovery, startOpt);
->>>>>>> 98756565
   }
   
   /**
@@ -330,13 +326,9 @@
     }
 
     // load the latest image
-<<<<<<< HEAD
-    this.loadFSImage(target, null, null);
-
-=======
->>>>>>> 98756565
+
     // Do upgrade for each directory
-    this.loadFSImage(target, null, StartupOption.UPGRADE);
+    this.loadFSImage(target, StartupOption.UPGRADE, null);
     
     long oldCTime = storage.getCTime();
     storage.cTime = now();  // generate new cTime for the state
@@ -548,14 +540,9 @@
    * @return whether the image should be saved
    * @throws IOException
    */
-<<<<<<< HEAD
   private boolean loadFSImage(FSNamesystem target, StartupOption startOpt,
       MetaRecoveryContext recovery)
       throws IOException {
-=======
-  boolean loadFSImage(FSNamesystem target, MetaRecoveryContext recovery,
-      StartupOption startOpt) throws IOException {
->>>>>>> 98756565
     FSImageStorageInspector inspector = storage.readAndInspectDirs();
     FSImageFile imageFile = null;
     
