--- conflicted
+++ resolved
@@ -53,10 +53,7 @@
 
     final Collection<URI> namenodes = DFSUtil.getInternalNsRpcUris(conf);
     List<URI> uriList = new ArrayList<>(namenodes);
-<<<<<<< HEAD
-=======
 
->>>>>>> 90c57353
     // rpcServer start in SSMServer
     SSMServer ssmServer = SSMServer.createSSM(null, uriList.get(0), new Configuration());
     SSMClient ssmClient = new SSMClient(new Configuration(), addr);
