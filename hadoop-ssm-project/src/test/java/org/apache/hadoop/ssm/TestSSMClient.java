--- conflicted
+++ resolved
@@ -42,34 +42,21 @@
   @Test
   public void test() throws Exception {
     final Configuration conf = new HdfsConfiguration();
-<<<<<<< HEAD
     conf.setLong(DFSConfigKeys.DFS_BLOCK_SIZE_KEY, DEFAULT_BLOCK_SIZE);
     conf.setInt(DFSConfigKeys.DFS_BYTES_PER_CHECKSUM_KEY, DEFAULT_BLOCK_SIZE);
     conf.setStrings(DFSConfigKeys.DFS_REPLICATION_KEY, REPLICATION_KEY);
 
-=======
->>>>>>> 3d10303f
     final MiniDFSCluster cluster = new MiniDFSCluster.Builder(conf)
         .numDataNodes(4).build();
     final DistributedFileSystem dfs = cluster.getFileSystem();
 
-<<<<<<< HEAD
-=======
-    conf.setLong(DFSConfigKeys.DFS_BLOCK_SIZE_KEY, DEFAULT_BLOCK_SIZE);
-    conf.setInt(DFSConfigKeys.DFS_BYTES_PER_CHECKSUM_KEY, DEFAULT_BLOCK_SIZE);
-    conf.setStrings(DFSConfigKeys.DFS_REPLICATION_KEY, REPLICATION_KEY);
-
->>>>>>> 3d10303f
     String ADDRESS = "localhost";
     int port = 9998;
     InetSocketAddress addr = new InetSocketAddress(ADDRESS, port);
 
     final Collection<URI> namenodes = DFSUtil.getInternalNsRpcUris(conf);
-<<<<<<< HEAD
     List<URI> uriList = new ArrayList<>(namenodes);
-=======
-    List<URI> uriList = new ArrayList<URI>(namenodes);
->>>>>>> 3d10303f
+
     // rpcServer start in SSMServer
     SSMServer ssmServer = SSMServer.createSSM(null, uriList.get(0), new Configuration());
     SSMClient ssmClient = new SSMClient(new Configuration(), addr);
