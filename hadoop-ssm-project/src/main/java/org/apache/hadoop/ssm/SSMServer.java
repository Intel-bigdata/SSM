--- conflicted
+++ resolved
@@ -154,15 +154,12 @@
   protected InetSocketAddress getRpcServerAddress(Configuration conf) {
 //    URI filesystemURI = FileSystem.getDefaultUri(conf);
     return InetSocketAddress.createUnresolved("localhost", 9998);
-<<<<<<< HEAD
   }
 
   public static void setWrite2IdFile(boolean write2IdFile) {
     SSMServer.write2IdFile = write2IdFile;
-=======
->>>>>>> a40563f3
   }
-
+  
   private OutputStream checkAndMarkRunning() throws IOException {
     try {
       if (fs.exists(SSM_ID_PATH)) {
