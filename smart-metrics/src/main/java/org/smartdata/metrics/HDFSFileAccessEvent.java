/**
 * Licensed to the Apache Software Foundation (ASF) under one
 * or more contributor license agreements.  See the NOTICE file
 * distributed with this work for additional information
 * regarding copyright ownership.  The ASF licenses this file
 * to you under the Apache License, Version 2.0 (the
 * "License"); you may not use this file except in compliance
 * with the License.  You may obtain a copy of the License at
 *
 *     http://www.apache.org/licenses/LICENSE-2.0
 *
 * Unless required by applicable law or agreed to in writing, software
 * distributed under the License is distributed on an "AS IS" BASIS,
 * WITHOUT WARRANTIES OR CONDITIONS OF ANY KIND, either express or implied.
 * See the License for the specific language governing permissions and
 * limitations under the License.
 */
package org.smartdata.metrics;

/**
 * An HDFS file access event.
 */
public class HDFSFileAccessEvent implements FileAccessEvent {
<<<<<<< HEAD
  private final String path;
  private final long timeStamp;

  public HDFSFileAccessEvent(String path, long timestamp) {
    this.path = path;
    this.timeStamp = timestamp;
  }

  @Override
  public String getPath() {
    return this.path;
=======
  // DFSClient has no info about the file id, except have another rpc call
  // to Namenode, SmartServer can get this value from Namespace, so not
  // provide id info here.
  private String fileName;

  public HDFSFileAccessEvent(String fileName) {
    this.fileName = fileName;
  }

  @Override
  public String getFileName() {
    return fileName;
>>>>>>> 121791c9
  }

  @Override
  public long getFileId() {
    return 0;
  }

  @Override
  public String getAccessedBy() {
    return null;
  }

  @Override
  public long getTimestamp() {
    return this.timeStamp;
  }
}<|MERGE_RESOLUTION|>--- conflicted
+++ resolved
@@ -21,9 +21,12 @@
  * An HDFS file access event.
  */
 public class HDFSFileAccessEvent implements FileAccessEvent {
-<<<<<<< HEAD
   private final String path;
   private final long timeStamp;
+
+  public HDFSFileAccessEvent(String path) {
+    this(path, -1);
+  }
 
   public HDFSFileAccessEvent(String path, long timestamp) {
     this.path = path;
@@ -33,22 +36,11 @@
   @Override
   public String getPath() {
     return this.path;
-=======
+  }
+
   // DFSClient has no info about the file id, except have another rpc call
   // to Namenode, SmartServer can get this value from Namespace, so not
   // provide id info here.
-  private String fileName;
-
-  public HDFSFileAccessEvent(String fileName) {
-    this.fileName = fileName;
-  }
-
-  @Override
-  public String getFileName() {
-    return fileName;
->>>>>>> 121791c9
-  }
-
   @Override
   public long getFileId() {
     return 0;
