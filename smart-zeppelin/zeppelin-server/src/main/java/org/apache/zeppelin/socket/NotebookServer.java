/*
 * Licensed to the Apache Software Foundation (ASF) under one or more
 * contributor license agreements.  See the NOTICE file distributed with
 * this work for additional information regarding copyright ownership.
 * The ASF licenses this file to You under the Apache License, Version 2.0
 * (the "License"); you may not use this file except in compliance with
 * the License.  You may obtain a copy of the License at
 *
 *    http://www.apache.org/licenses/LICENSE-2.0
 *
 * Unless required by applicable law or agreed to in writing, software
 * distributed under the License is distributed on an "AS IS" BASIS,
 * WITHOUT WARRANTIES OR CONDITIONS OF ANY KIND, either express or implied.
 * See the License for the specific language governing permissions and
 * limitations under the License.
 */
package org.apache.zeppelin.socket;

import com.google.common.base.Strings;
import com.google.common.collect.Queues;
import com.google.common.collect.Sets;
import com.google.gson.Gson;
import com.google.gson.GsonBuilder;
import com.google.gson.reflect.TypeToken;
import org.apache.commons.lang.StringUtils;
import org.apache.commons.vfs2.FileSystemException;
import org.apache.zeppelin.conf.ZeppelinConfiguration;
import org.apache.zeppelin.conf.ZeppelinConfiguration.ConfVars;
import org.apache.zeppelin.display.AngularObject;
import org.apache.zeppelin.display.AngularObjectRegistry;
import org.apache.zeppelin.display.AngularObjectRegistryListener;
import org.apache.zeppelin.helium.ApplicationEventListener;
import org.apache.zeppelin.helium.HeliumPackage;
import org.apache.zeppelin.interpreter.Interpreter;
import org.apache.zeppelin.interpreter.InterpreterContextRunner;
import org.apache.zeppelin.interpreter.InterpreterGroup;
import org.apache.zeppelin.interpreter.InterpreterResult;
import org.apache.zeppelin.interpreter.InterpreterResultMessage;
import org.apache.zeppelin.interpreter.InterpreterSetting;
import org.apache.zeppelin.interpreter.remote.RemoteAngularObjectRegistry;
import org.apache.zeppelin.interpreter.remote.RemoteInterpreterProcessListener;
import org.apache.zeppelin.interpreter.thrift.InterpreterCompletion;
import org.apache.zeppelin.notebook.Folder;
import org.apache.zeppelin.notebook.JobListenerFactory;
import org.apache.zeppelin.notebook.Note;
import org.apache.zeppelin.notebook.Notebook;
import org.apache.zeppelin.notebook.NotebookAuthorization;
import org.apache.zeppelin.notebook.NotebookEventListener;
import org.apache.zeppelin.notebook.Paragraph;
import org.apache.zeppelin.notebook.ParagraphJobListener;
import org.apache.zeppelin.notebook.repo.NotebookRepo.Revision;
import org.apache.zeppelin.notebook.socket.Message;
import org.apache.zeppelin.notebook.socket.Message.OP;
import org.apache.zeppelin.notebook.socket.WatcherMessage;
import org.apache.zeppelin.rest.exception.ForbiddenException;
import org.apache.zeppelin.scheduler.Job;
import org.apache.zeppelin.scheduler.Job.Status;
import org.apache.zeppelin.server.SmartZeppelinServer;
import org.apache.zeppelin.ticket.TicketContainer;
import org.apache.zeppelin.types.InterpreterSettingsList;
import org.apache.zeppelin.user.AuthenticationInfo;
import org.apache.zeppelin.util.WatcherSecurityKey;
import org.apache.zeppelin.utils.InterpreterBindingUtils;
import org.apache.zeppelin.utils.SecurityUtils;
import org.eclipse.jetty.websocket.servlet.WebSocketServlet;
import org.eclipse.jetty.websocket.servlet.WebSocketServletFactory;
import org.joda.time.DateTime;
import org.joda.time.format.DateTimeFormat;
import org.joda.time.format.DateTimeFormatter;
import org.quartz.SchedulerException;
import org.slf4j.Logger;
import org.slf4j.LoggerFactory;
import org.smartdata.interpreter.SmartInterpreter;
import org.smartdata.interpreter.impl.ActionInterpreter;
import org.smartdata.interpreter.impl.RuleInterpreter;
import org.smartdata.server.SmartEngine;

import javax.servlet.http.HttpServletRequest;
import java.io.IOException;
import java.net.URISyntaxException;
import java.net.UnknownHostException;
import java.util.ArrayList;
import java.util.HashMap;
import java.util.HashSet;
import java.util.LinkedList;
import java.util.List;
import java.util.Map;
import java.util.Queue;
import java.util.Set;
import java.util.concurrent.ConcurrentHashMap;
import java.util.concurrent.ConcurrentLinkedQueue;
import java.util.regex.Matcher;
import java.util.regex.Pattern;

/**
 * Zeppelin websocket service.
 */
public class NotebookServer extends WebSocketServlet
    implements NotebookSocketListener, JobListenerFactory, AngularObjectRegistryListener,
    RemoteInterpreterProcessListener, ApplicationEventListener {
  /**
   * Job manager service type
   */
  protected enum JOB_MANAGER_SERVICE {
    JOB_MANAGER_PAGE("JOB_MANAGER_PAGE");
    private String serviceTypeKey;

    JOB_MANAGER_SERVICE(String serviceType) {
      this.serviceTypeKey = serviceType;
    }

    String getKey() {
      return this.serviceTypeKey;
    }
  }


  private static final Logger LOG = LoggerFactory.getLogger(NotebookServer.class);
  Gson gson = new GsonBuilder().setDateFormat("yyyy-MM-dd'T'HH:mm:ssZ").create();
  final Map<String, List<NotebookSocket>> noteSocketMap = new HashMap<>();
  final Queue<NotebookSocket> connectedSockets = new ConcurrentLinkedQueue<>();
  final Map<String, Queue<NotebookSocket>> userConnectedSockets = new ConcurrentHashMap<>();
  private SmartEngine smartEngine;
  /**
   * This is a special endpoint in the notebook websoket, Every connection in this Queue
   * will be able to watch every websocket event, it doesnt need to be listed into the map of
   * noteSocketMap. This can be used to get information about websocket traffic and watch what
   * is going on.
   */
  final Queue<NotebookSocket> watcherSockets = Queues.newConcurrentLinkedQueue();

  public NotebookServer(SmartEngine smartEngine) {
    this.smartEngine = smartEngine;
  }

  private Notebook notebook() {
    return SmartZeppelinServer.notebook;
  }

  @Override
  public void configure(WebSocketServletFactory factory) {
    factory.setCreator(new NotebookWebSocketCreator(this));
  }

  public boolean checkOrigin(HttpServletRequest request, String origin) {
    try {
      return SecurityUtils.isValidOrigin(origin, ZeppelinConfiguration.create());
    } catch (UnknownHostException e) {
      LOG.error(e.toString(), e);
    } catch (URISyntaxException e) {
      LOG.error(e.toString(), e);
    }
    return false;
  }

  public NotebookSocket doWebSocketConnect(HttpServletRequest req, String protocol) {
    return new NotebookSocket(req, protocol, this);
  }

  @Override
  public void onOpen(NotebookSocket conn) {
    /*LOG.info("New connection from {} : {}", conn.getRequest().getRemoteAddr(),
        conn.getRequest().getRemotePort());*/
    connectedSockets.add(conn);
  }

  @Override
  public void onMessage(NotebookSocket conn, String msg) {
    Notebook notebook = notebook();
    try {
      Message messagereceived = deserializeMessage(msg);
      LOG.debug("RECEIVE << " + messagereceived.op);
      LOG.debug("RECEIVE PRINCIPAL << " + messagereceived.principal);
      LOG.debug("RECEIVE TICKET << " + messagereceived.ticket);
      LOG.debug("RECEIVE ROLES << " + messagereceived.roles);
      LOG.debug("messagereceived.op = " + messagereceived.op);
      if (LOG.isTraceEnabled()) {
        LOG.trace("RECEIVE MSG = " + messagereceived);
      }

      String ticket = TicketContainer.instance.getTicket(messagereceived.principal);
      if (ticket != null &&
          (messagereceived.ticket == null || !ticket.equals(messagereceived.ticket))) {
        /* not to pollute logs, log instead of exception */
        if (StringUtils.isEmpty(messagereceived.ticket)) {
          LOG.debug("{} message: invalid ticket {} != {}", messagereceived.op,
              messagereceived.ticket, ticket);
        } else {
          if (!messagereceived.op.equals(OP.PING)) {
            conn.send(serializeMessage(new Message(OP.SESSION_LOGOUT).put("info",
                "Your ticket is invalid possibly due to server restart. "
                    + "Please login again.")));
          }
        }
        return;
      }

      ZeppelinConfiguration conf = ZeppelinConfiguration.create();
      boolean allowAnonymous = conf.isAnonymousAllowed();
      if (!allowAnonymous && messagereceived.principal.equals("anonymous")) {
        throw new Exception("Anonymous access not allowed ");
      }

      HashSet<String> userAndRoles = new HashSet<>();
      userAndRoles.add(messagereceived.principal);
      if (!messagereceived.roles.equals("")) {
        HashSet<String> roles =
            gson.fromJson(messagereceived.roles, new TypeToken<HashSet<String>>() {
            }.getType());
        if (roles != null) {
          userAndRoles.addAll(roles);
        }
      }
      if (StringUtils.isEmpty(conn.getUser())) {
        addUserConnection(messagereceived.principal, conn);
      }
      AuthenticationInfo subject =
          new AuthenticationInfo(messagereceived.principal, messagereceived.ticket);

      /** Lets be elegant here */
      switch (messagereceived.op) {
          case LIST_NOTES:
            unicastNoteList(conn, subject, userAndRoles);
            break;
          case RELOAD_NOTES_FROM_REPO:
            broadcastReloadedNoteList(subject, userAndRoles);
            break;
          case GET_HOME_NOTE:
            sendHomeNote(conn, userAndRoles, notebook, messagereceived);
            break;
          case GET_NOTE:
            sendNote(conn, userAndRoles, notebook, messagereceived);
            break;
          case NEW_NOTE:
            createNote(conn, userAndRoles, notebook, messagereceived);
            break;
          case DEL_NOTE:
            removeNote(conn, userAndRoles, notebook, messagereceived);
            break;
          case REMOVE_FOLDER:
            removeFolder(conn, userAndRoles, notebook, messagereceived);
            break;
          case MOVE_NOTE_TO_TRASH:
            moveNoteToTrash(conn, userAndRoles, notebook, messagereceived);
            break;
          case MOVE_FOLDER_TO_TRASH:
            moveFolderToTrash(conn, userAndRoles, notebook, messagereceived);
            break;
          case EMPTY_TRASH:
            emptyTrash(conn, userAndRoles, notebook, messagereceived);
            break;
          case RESTORE_FOLDER:
            restoreFolder(conn, userAndRoles, notebook, messagereceived);
            break;
          case RESTORE_NOTE:
            restoreNote(conn, userAndRoles, notebook, messagereceived);
            break;
          case RESTORE_ALL:
            restoreAll(conn, userAndRoles, notebook, messagereceived);
            break;
          case CLONE_NOTE:
            cloneNote(conn, userAndRoles, notebook, messagereceived);
            break;
          case IMPORT_NOTE:
            importNote(conn, userAndRoles, notebook, messagereceived);
            break;
          case COMMIT_PARAGRAPH:
            LOG.info("COMMIT_PARAGRAPH..........................");
            break;
          case ADD_RULE:
            updateParagraph(conn, userAndRoles, notebook, messagereceived, "rule");
            break;
          case RUN_ACTION:
            updateParagraph(conn, userAndRoles, notebook, messagereceived, "action");
            break;
          case RUN_PARAGRAPH:
            updateParagraph(conn, userAndRoles, notebook, messagereceived);
//            runParagraph(conn, userAndRoles, notebook, messagereceived);
            break;
          case RUN_ALL_PARAGRAPHS:
            runAllParagraphs(conn, userAndRoles, notebook, messagereceived);
            break;
          case CANCEL_PARAGRAPH:
            cancelParagraph(conn, userAndRoles, notebook, messagereceived);
            break;
          case MOVE_PARAGRAPH:
            moveParagraph(conn, userAndRoles, notebook, messagereceived);
            break;
          case INSERT_PARAGRAPH:
            insertParagraph(conn, userAndRoles, notebook, messagereceived);
            break;
          case COPY_PARAGRAPH:
            copyParagraph(conn, userAndRoles, notebook, messagereceived);
            break;
          case PARAGRAPH_REMOVE:
            removeParagraph(conn, userAndRoles, notebook, messagereceived);
            break;
          case PARAGRAPH_CLEAR_OUTPUT:
            clearParagraphOutput(conn, userAndRoles, notebook, messagereceived);
            break;
          case PARAGRAPH_CLEAR_ALL_OUTPUT:
            clearAllParagraphOutput(conn, userAndRoles, notebook, messagereceived);
            break;
          case NOTE_UPDATE:
            updateNote(conn, userAndRoles, notebook, messagereceived);
            break;
          case NOTE_RENAME:
            renameNote(conn, userAndRoles, notebook, messagereceived);
            break;
          case FOLDER_RENAME:
            renameFolder(conn, userAndRoles, notebook, messagereceived);
            break;
          case UPDATE_PERSONALIZED_MODE:
            updatePersonalizedMode(conn, userAndRoles, notebook, messagereceived);
            break;
          case COMPLETION:
            completion(conn, userAndRoles, notebook, messagereceived);
            break;
          case PING:
            break; //do nothing
          case ANGULAR_OBJECT_UPDATED:
            angularObjectUpdated(conn, userAndRoles, notebook, messagereceived);
            break;
          case ANGULAR_OBJECT_CLIENT_BIND:
            angularObjectClientBind(conn, userAndRoles, notebook, messagereceived);
            break;
          case ANGULAR_OBJECT_CLIENT_UNBIND:
            angularObjectClientUnbind(conn, userAndRoles, notebook, messagereceived);
            break;
          case LIST_CONFIGURATIONS:
            sendAllConfigurations(conn, userAndRoles, notebook);
            break;
          case CHECKPOINT_NOTE:
            checkpointNote(conn, notebook, messagereceived);
            break;
          case LIST_REVISION_HISTORY:
            listRevisionHistory(conn, notebook, messagereceived);
            break;
          case SET_NOTE_REVISION:
            setNoteRevision(conn, userAndRoles, notebook, messagereceived);
            break;
          case NOTE_REVISION:
            getNoteByRevision(conn, notebook, messagereceived);
            break;
          case LIST_NOTE_JOBS:
            unicastNoteJobInfo(conn, messagereceived);
            break;
          case UNSUBSCRIBE_UPDATE_NOTE_JOBS:
            unsubscribeNoteJobInfo(conn);
            break;
          case GET_INTERPRETER_BINDINGS:
//            getInterpreterBindings(conn, messagereceived);
            break;
          case SAVE_INTERPRETER_BINDINGS:
//            saveInterpreterBindings(conn, messagereceived);
            break;
          case EDITOR_SETTING:
            getEditorSetting(conn, messagereceived);
            break;
          case GET_INTERPRETER_SETTINGS:
            getInterpreterSettings(conn, subject);
            break;
          case WATCHER:
            switchConnectionToWatcher(conn, messagereceived);
            break;
          default:
            break;
      }
    } catch (Exception e) {
      LOG.error("Can't handle message", e);
    }
  }

  @Override
  public void onClose(NotebookSocket conn, int code, String reason) {
    /*LOG.info("Closed connection to {} : {}. ({}) {}", conn.getRequest().getRemoteAddr(),
        conn.getRequest().getRemotePort(), code, reason);*/
    removeConnectionFromAllNote(conn);
    connectedSockets.remove(conn);
    removeUserConnection(conn.getUser(), conn);
  }

  private void removeUserConnection(String user, NotebookSocket conn) {
    if (userConnectedSockets.containsKey(user)) {
      userConnectedSockets.get(user).remove(conn);
    } else {
      LOG.warn("Closing connection that is absent in user connections");
    }
  }

  private void addUserConnection(String user, NotebookSocket conn) {
    conn.setUser(user);
    if (userConnectedSockets.containsKey(user)) {
      userConnectedSockets.get(user).add(conn);
    } else {
      Queue<NotebookSocket> socketQueue = new ConcurrentLinkedQueue<>();
      socketQueue.add(conn);
      userConnectedSockets.put(user, socketQueue);
    }
  }

  protected Message deserializeMessage(String msg) {
    return gson.fromJson(msg, Message.class);
  }

  protected String serializeMessage(Message m) {
    return gson.toJson(m);
  }

  private void addConnectionToNote(String noteId, NotebookSocket socket) {
    synchronized (noteSocketMap) {
      removeConnectionFromAllNote(socket); // make sure a socket relates only a
      // single note.
      List<NotebookSocket> socketList = noteSocketMap.get(noteId);
      if (socketList == null) {
        socketList = new LinkedList<>();
        noteSocketMap.put(noteId, socketList);
      }
      if (!socketList.contains(socket)) {
        socketList.add(socket);
      }
    }
  }

  private void removeConnectionFromNote(String noteId, NotebookSocket socket) {
    synchronized (noteSocketMap) {
      List<NotebookSocket> socketList = noteSocketMap.get(noteId);
      if (socketList != null) {
        socketList.remove(socket);
      }
    }
  }

  private void removeNote(String noteId) {
    synchronized (noteSocketMap) {
      List<NotebookSocket> socketList = noteSocketMap.remove(noteId);
    }
  }

  private void removeConnectionFromAllNote(NotebookSocket socket) {
    synchronized (noteSocketMap) {
      Set<String> keys = noteSocketMap.keySet();
      for (String noteId : keys) {
        removeConnectionFromNote(noteId, socket);
      }
    }
  }

  private String getOpenNoteId(NotebookSocket socket) {
    String id = null;
    synchronized (noteSocketMap) {
      Set<String> keys = noteSocketMap.keySet();
      for (String noteId : keys) {
        List<NotebookSocket> sockets = noteSocketMap.get(noteId);
        if (sockets.contains(socket)) {
          id = noteId;
        }
      }
    }

    return id;
  }

  private void broadcastToNoteBindedInterpreter(String interpreterGroupId, Message m) {
    Notebook notebook = notebook();
    List<Note> notes = notebook.getAllNotes();
    for (Note note : notes) {
      List<String> ids = notebook.getInterpreterSettingManager().getInterpreters(note.getId());
      for (String id : ids) {
        if (id.equals(interpreterGroupId)) {
          broadcast(note.getId(), m);
        }
      }
    }
  }

  private void broadcast(String noteId, Message m) {
    synchronized (noteSocketMap) {
      broadcastToWatchers(noteId, StringUtils.EMPTY, m);
      List<NotebookSocket> socketLists = noteSocketMap.get(noteId);
      if (socketLists == null || socketLists.size() == 0) {
        return;
      }
      LOG.debug("SEND >> " + m.op);
      for (NotebookSocket conn : socketLists) {
        try {
          conn.send(serializeMessage(m));
        } catch (IOException e) {
          LOG.error("socket error", e);
        }
      }
    }
  }

  private void broadcastExcept(String noteId, Message m, NotebookSocket exclude) {
    synchronized (noteSocketMap) {
      broadcastToWatchers(noteId, StringUtils.EMPTY, m);
      List<NotebookSocket> socketLists = noteSocketMap.get(noteId);
      if (socketLists == null || socketLists.size() == 0) {
        return;
      }
      LOG.debug("SEND >> " + m.op);
      for (NotebookSocket conn : socketLists) {
        if (exclude.equals(conn)) {
          continue;
        }
        try {
          conn.send(serializeMessage(m));
        } catch (IOException e) {
          LOG.error("socket error", e);
        }
      }
    }
  }

  private void multicastToUser(String user, Message m) {
    if (!userConnectedSockets.containsKey(user)) {
      LOG.warn("Multicasting to user {} that is not in connections map", user);
      return;
    }

    for (NotebookSocket conn : userConnectedSockets.get(user)) {
      unicast(m, conn);
    }
  }

  private void unicast(Message m, NotebookSocket conn) {
    try {
      conn.send(serializeMessage(m));
    } catch (IOException e) {
      LOG.error("socket error", e);
    }
    broadcastToWatchers(StringUtils.EMPTY, StringUtils.EMPTY, m);
  }

  public void unicastNoteJobInfo(NotebookSocket conn, Message fromMessage) throws IOException {
    addConnectionToNote(JOB_MANAGER_SERVICE.JOB_MANAGER_PAGE.getKey(), conn);
    AuthenticationInfo subject = new AuthenticationInfo(fromMessage.principal);
    List<Map<String, Object>> noteJobs = notebook().getJobListByUnixTime(false, 0, subject);
    Map<String, Object> response = new HashMap<>();

    response.put("lastResponseUnixTime", System.currentTimeMillis());
    response.put("jobs", noteJobs);

    conn.send(serializeMessage(new Message(OP.LIST_NOTE_JOBS).put("noteJobs", response)));
  }

  public void broadcastUpdateNoteJobInfo(long lastUpdateUnixTime) throws IOException {
    List<Map<String, Object>> noteJobs = new LinkedList<>();
    Notebook notebookObject = notebook();
    List<Map<String, Object>> jobNotes = null;
    if (notebookObject != null) {
      jobNotes = notebook().getJobListByUnixTime(false, lastUpdateUnixTime, null);
      noteJobs = jobNotes == null ? noteJobs : jobNotes;
    }

    Map<String, Object> response = new HashMap<>();
    response.put("lastResponseUnixTime", System.currentTimeMillis());
    response.put("jobs", noteJobs != null ? noteJobs : new LinkedList<>());

    broadcast(JOB_MANAGER_SERVICE.JOB_MANAGER_PAGE.getKey(),
        new Message(OP.LIST_UPDATE_NOTE_JOBS).put("noteRunningJobs", response));
  }

  public void unsubscribeNoteJobInfo(NotebookSocket conn) {
    removeConnectionFromNote(JOB_MANAGER_SERVICE.JOB_MANAGER_PAGE.getKey(), conn);
  }

  public void saveInterpreterBindings(NotebookSocket conn, Message fromMessage) {
    String noteId = (String) fromMessage.data.get("noteId");
    try {
      List<String> settingIdList =
          gson.fromJson(String.valueOf(fromMessage.data.get("selectedSettingIds")),
              new TypeToken<ArrayList<String>>() {
              }.getType());
      AuthenticationInfo subject = new AuthenticationInfo(fromMessage.principal);
      notebook().bindInterpretersToNote(subject.getUser(), noteId, settingIdList);
      broadcastInterpreterBindings(noteId,
          InterpreterBindingUtils.getInterpreterBindings(notebook(), noteId));
    } catch (Exception e) {
      LOG.error("Error while saving interpreter bindings", e);
    }
  }

  public void getInterpreterBindings(NotebookSocket conn, Message fromMessage) throws IOException {
    String noteId = (String) fromMessage.data.get("noteId");
    List<InterpreterSettingsList> settingList =
        InterpreterBindingUtils.getInterpreterBindings(notebook(), noteId);
    conn.send(serializeMessage(
        new Message(OP.INTERPRETER_BINDINGS).put("interpreterBindings", settingList)));
  }

  public List<Map<String, String>> generateNotesInfo(boolean needsReload,
      AuthenticationInfo subject, Set<String> userAndRoles) {

    Notebook notebook = notebook();

    ZeppelinConfiguration conf = notebook.getConf();
    String homescreenNoteId = conf.getString(ConfVars.ZEPPELIN_NOTEBOOK_HOMESCREEN);
    boolean hideHomeScreenNotebookFromList =
        conf.getBoolean(ConfVars.ZEPPELIN_NOTEBOOK_HOMESCREEN_HIDE);

    if (needsReload) {
      try {
        notebook.reloadAllNotes(subject);
      } catch (IOException e) {
        LOG.error("Fail to reload notes from repository", e);
      }
    }

    List<Note> notes = notebook.getAllNotes(userAndRoles);
    List<Map<String, String>> notesInfo = new LinkedList<>();
    for (Note note : notes) {
      Map<String, String> info = new HashMap<>();

      if (hideHomeScreenNotebookFromList && note.getId().equals(homescreenNoteId)) {
        continue;
      }

      info.put("id", note.getId());
      info.put("name", note.getName());
      notesInfo.add(info);
    }

    return notesInfo;
  }

  public void broadcastNote(Note note) {
    broadcast(note.getId(), new Message(OP.NOTE).put("note", note));
  }

  public void broadcastInterpreterBindings(String noteId, List settingList) {
    broadcast(noteId, new Message(OP.INTERPRETER_BINDINGS).put("interpreterBindings", settingList));
  }

  public void broadcastParagraph(Note note, Paragraph p) {
    if (note.isPersonalizedMode()) {
      broadcastParagraphs(p.getUserParagraphMap());
    } else {
      broadcast(note.getId(), new Message(OP.PARAGRAPH).put("paragraph", p));
    }
  }

  public void broadcastParagraphs(Map<String, Paragraph> userParagraphMap) {
    if (null != userParagraphMap) {
      for (String user : userParagraphMap.keySet()) {
        multicastToUser(user,
            new Message(OP.PARAGRAPH).put("paragraph", userParagraphMap.get(user)));
      }
    }
  }

  private void broadcastNewParagraph(Note note, Paragraph para) {
    LOG.info("Broadcasting paragraph on run call instead of note.");
    int paraIndex = note.getParagraphs().indexOf(para);
    broadcast(note.getId(),
        new Message(OP.PARAGRAPH_ADDED).put("paragraph", para).put("index", paraIndex));
  }

  public void broadcastNoteList(AuthenticationInfo subject, HashSet userAndRoles) {
    if (subject == null) {
      subject = new AuthenticationInfo(StringUtils.EMPTY);
    }
    //send first to requesting user
    List<Map<String, String>> notesInfo = generateNotesInfo(false, subject, userAndRoles);
    multicastToUser(subject.getUser(), new Message(OP.NOTES_INFO).put("notes", notesInfo));
    //to others afterwards
    broadcastNoteListExcept(notesInfo, subject);
  }

  public void unicastNoteList(NotebookSocket conn, AuthenticationInfo subject,
      HashSet<String> userAndRoles) {
    List<Map<String, String>> notesInfo = generateNotesInfo(false, subject, userAndRoles);
    unicast(new Message(OP.NOTES_INFO).put("notes", notesInfo), conn);
  }

  public void broadcastReloadedNoteList(AuthenticationInfo subject, HashSet userAndRoles) {
    if (subject == null) {
      subject = new AuthenticationInfo(StringUtils.EMPTY);
    }

    //reload and reply first to requesting user
    List<Map<String, String>> notesInfo = generateNotesInfo(true, subject, userAndRoles);
    multicastToUser(subject.getUser(), new Message(OP.NOTES_INFO).put("notes", notesInfo));
    //to others afterwards
    broadcastNoteListExcept(notesInfo, subject);
  }

  private void broadcastNoteListExcept(List<Map<String, String>> notesInfo,
      AuthenticationInfo subject) {
    Set<String> userAndRoles;
    NotebookAuthorization authInfo = NotebookAuthorization.getInstance();
    for (String user : userConnectedSockets.keySet()) {
      if (subject.getUser().equals(user)) {
        continue;
      }
      //reloaded already above; parameter - false
      userAndRoles = authInfo.getRoles(user);
      userAndRoles.add(user);
      notesInfo = generateNotesInfo(false, new AuthenticationInfo(user), userAndRoles);
      multicastToUser(user, new Message(OP.NOTES_INFO).put("notes", notesInfo));
    }
  }

  void permissionError(NotebookSocket conn, String op, String userName, Set<String> userAndRoles,
      Set<String> allowed) throws IOException {
    LOG.info("Cannot {}. Connection readers {}. Allowed readers {}", op, userAndRoles, allowed);

    conn.send(serializeMessage(new Message(OP.AUTH_INFO).put("info",
        "Insufficient privileges to " + op + " note.\n\n" + "Allowed users or roles: " + allowed
            .toString() + "\n\n" + "But the user " + userName + " belongs to: " + userAndRoles
            .toString())));
  }

  private void sendNote(NotebookSocket conn, HashSet<String> userAndRoles, Notebook notebook,
      Message fromMessage) throws IOException {

    LOG.info("New operation from {} : {} : {} : {} : {}", conn.getRequest().getRemoteAddr(),
        conn.getRequest().getRemotePort(), fromMessage.principal, fromMessage.op,
        fromMessage.get("id"));

    String noteId = (String) fromMessage.get("id");
    if (noteId == null) {
      return;
    }

    String user = fromMessage.principal;

    Note note = notebook.getNote(noteId);
    NotebookAuthorization notebookAuthorization = notebook.getNotebookAuthorization();
    if (note != null) {
      if (!notebookAuthorization.isReader(noteId, userAndRoles)) {
        permissionError(conn, "read", fromMessage.principal, userAndRoles,
            notebookAuthorization.getReaders(noteId));
        return;
      }
      addConnectionToNote(note.getId(), conn);

      if (note.isPersonalizedMode()) {
        note = note.getUserNote(user);
      }
      conn.send(serializeMessage(new Message(OP.NOTE).put("note", note)));
      sendAllAngularObjects(note, user, conn);
    } else {
      conn.send(serializeMessage(new Message(OP.NOTE).put("note", null)));
    }
  }

  private void sendHomeNote(NotebookSocket conn, HashSet<String> userAndRoles, Notebook notebook,
      Message fromMessage) throws IOException {
    String noteId = notebook.getConf().getString(ConfVars.ZEPPELIN_NOTEBOOK_HOMESCREEN);
    String user = fromMessage.principal;

    Note note = null;
    if (noteId != null) {
      note = notebook.getNote(noteId);
    }

    if (note != null) {
      NotebookAuthorization notebookAuthorization = notebook.getNotebookAuthorization();
      if (!notebookAuthorization.isReader(noteId, userAndRoles)) {
        permissionError(conn, "read", fromMessage.principal, userAndRoles,
            notebookAuthorization.getReaders(noteId));
        return;
      }
      addConnectionToNote(note.getId(), conn);
      conn.send(serializeMessage(new Message(OP.NOTE).put("note", note)));
      sendAllAngularObjects(note, user, conn);
    } else {
      removeConnectionFromAllNote(conn);
      conn.send(serializeMessage(new Message(OP.NOTE).put("note", null)));
    }
  }

  private void updateNote(NotebookSocket conn, HashSet<String> userAndRoles, Notebook notebook,
      Message fromMessage) throws SchedulerException, IOException {
    String noteId = (String) fromMessage.get("id");
    String name = (String) fromMessage.get("name");
    Map<String, Object> config = (Map<String, Object>) fromMessage.get("config");
    if (noteId == null) {
      return;
    }
    if (config == null) {
      return;
    }

    NotebookAuthorization notebookAuthorization = notebook.getNotebookAuthorization();
    if (!notebookAuthorization.isWriter(noteId, userAndRoles)) {
      permissionError(conn, "update", fromMessage.principal, userAndRoles,
          notebookAuthorization.getWriters(noteId));
      return;
    }

    Note note = notebook.getNote(noteId);
    if (note != null) {
      boolean cronUpdated = isCronUpdated(config, note.getConfig());
      note.setName(name);
      note.setConfig(config);
      if (cronUpdated) {
        notebook.refreshCron(note.getId());
      }

      AuthenticationInfo subject = new AuthenticationInfo(fromMessage.principal);
      note.persist(subject);
      broadcast(note.getId(), new Message(OP.NOTE_UPDATED).put("name", name).put("config", config)
          .put("info", note.getInfo()));
      broadcastNoteList(subject, userAndRoles);
    }
  }

  private void updatePersonalizedMode(NotebookSocket conn, HashSet<String> userAndRoles,
      Notebook notebook, Message fromMessage) throws SchedulerException, IOException {
    String noteId = (String) fromMessage.get("id");
    String personalized = (String) fromMessage.get("personalized");
    boolean isPersonalized = personalized.equals("true") ? true : false;

    if (noteId == null) {
      return;
    }

    NotebookAuthorization notebookAuthorization = notebook.getNotebookAuthorization();
    if (!notebookAuthorization.isOwner(noteId, userAndRoles)) {
      permissionError(conn, "persoanlized ", fromMessage.principal, userAndRoles,
          notebookAuthorization.getOwners(noteId));
      return;
    }

    Note note = notebook.getNote(noteId);
    if (note != null) {
      note.setPersonalizedMode(isPersonalized);
      AuthenticationInfo subject = new AuthenticationInfo(fromMessage.principal);
      note.persist(subject);
      broadcastNote(note);
    }
  }

  private void renameNote(NotebookSocket conn, HashSet<String> userAndRoles,
                          Notebook notebook, Message fromMessage)
      throws SchedulerException, IOException {
    renameNote(conn, userAndRoles, notebook, fromMessage, "rename");
  }

  private void renameNote(NotebookSocket conn, HashSet<String> userAndRoles,
                          Notebook notebook, Message fromMessage, String op)
      throws SchedulerException, IOException {
    String noteId = (String) fromMessage.get("id");
    String name = (String) fromMessage.get("name");

    if (noteId == null) {
      return;
    }

    NotebookAuthorization notebookAuthorization = notebook.getNotebookAuthorization();
    if (!notebookAuthorization.isOwner(noteId, userAndRoles)) {
      permissionError(conn, "rename", fromMessage.principal, userAndRoles,
          notebookAuthorization.getOwners(noteId));
      return;
    }

    Note note = notebook.getNote(noteId);
    if (note != null) {
      note.setName(name);

      AuthenticationInfo subject = new AuthenticationInfo(fromMessage.principal);
      note.persist(subject);
      broadcastNote(note);
      broadcastNoteList(subject, userAndRoles);
    }
  }

  private void renameFolder(NotebookSocket conn, HashSet<String> userAndRoles,
                            Notebook notebook, Message fromMessage)
      throws SchedulerException, IOException {
    renameFolder(conn, userAndRoles, notebook, fromMessage, "rename");
  }

  private void renameFolder(NotebookSocket conn, HashSet<String> userAndRoles,
                          Notebook notebook, Message fromMessage, String op)
      throws SchedulerException, IOException {
    String oldFolderId = (String) fromMessage.get("id");
    String newFolderId = (String) fromMessage.get("name");

    if (oldFolderId == null) {
      return;
    }

    NotebookAuthorization notebookAuthorization = notebook.getNotebookAuthorization();
    for (Note note : notebook.getNotesUnderFolder(oldFolderId)) {
      String noteId = note.getId();
      if (!notebookAuthorization.isOwner(noteId, userAndRoles)) {
        permissionError(conn, op + " folder of '" + note.getName() + "'", fromMessage.principal,
                userAndRoles, notebookAuthorization.getOwners(noteId));
        return;
      }
    }

    Folder oldFolder = notebook.renameFolder(oldFolderId, newFolderId);

    if (oldFolder != null) {
      AuthenticationInfo subject = new AuthenticationInfo(fromMessage.principal);

      List<Note> renamedNotes = oldFolder.getNotesRecursively();
      for (Note note : renamedNotes) {
        note.persist(subject);
        broadcastNote(note);
      }

      broadcastNoteList(subject, userAndRoles);
    }
  }

  private boolean isCronUpdated(Map<String, Object> configA, Map<String, Object> configB) {
    boolean cronUpdated = false;
    if (configA.get("cron") != null && configB.get("cron") != null && configA.get("cron")
        .equals(configB.get("cron"))) {
      cronUpdated = true;
    } else if (configA.get("cron") == null && configB.get("cron") == null) {
      cronUpdated = false;
    } else if (configA.get("cron") != null || configB.get("cron") != null) {
      cronUpdated = true;
    }

    return cronUpdated;
  }

  private void createNote(NotebookSocket conn, HashSet<String> userAndRoles, Notebook notebook,
      Message message) throws IOException {
    AuthenticationInfo subject = new AuthenticationInfo(message.principal);

    try {
      Note note = null;

      String defaultInterpreterId = (String) message.get("defaultInterpreterId");
      if (!StringUtils.isEmpty(defaultInterpreterId)) {
        List<String> interpreterSettingIds = new LinkedList<>();
        interpreterSettingIds.add(defaultInterpreterId);
        for (String interpreterSettingId : notebook.getInterpreterSettingManager().
            getDefaultInterpreterSettingList()) {
          if (!interpreterSettingId.equals(defaultInterpreterId)) {
            interpreterSettingIds.add(interpreterSettingId);
          }
        }
        note = notebook.createNote(interpreterSettingIds, subject);
      } else {
        note = notebook.createNote(subject);
      }

      note.addParagraph(subject); // it's an empty note. so add one paragraph
      if (message != null) {
        String noteName = (String) message.get("name");
        if (StringUtils.isEmpty(noteName)) {
          noteName = "Note " + note.getId();
        }
        note.setName(noteName);
      }

      note.persist(subject);
      addConnectionToNote(note.getId(), (NotebookSocket) conn);
      conn.send(serializeMessage(new Message(OP.NEW_NOTE).put("note", note)));
    } catch (FileSystemException e) {
      LOG.error("Exception from createNote", e);
      conn.send(serializeMessage(new Message(OP.ERROR_INFO).put("info",
          "Oops! There is something wrong with the notebook file system. "
              + "Please check the logs for more details.")));
      return;
    }
    broadcastNoteList(subject, userAndRoles);
  }

  private void removeNote(NotebookSocket conn, HashSet<String> userAndRoles, Notebook notebook,
      Message fromMessage) throws IOException {
    String noteId = (String) fromMessage.get("id");
    if (noteId == null) {
      return;
    }

    Note note = notebook.getNote(noteId);
    NotebookAuthorization notebookAuthorization = notebook.getNotebookAuthorization();
    if (!notebookAuthorization.isOwner(noteId, userAndRoles)) {
      permissionError(conn, "remove", fromMessage.principal, userAndRoles,
          notebookAuthorization.getOwners(noteId));
      return;
    }

    AuthenticationInfo subject = new AuthenticationInfo(fromMessage.principal);
    notebook.removeNote(noteId, subject);
    removeNote(noteId);
    broadcastNoteList(subject, userAndRoles);
  }

  private void removeFolder(NotebookSocket conn, HashSet<String> userAndRoles,
                            Notebook notebook, Message fromMessage)
      throws SchedulerException, IOException {
    String folderId = (String) fromMessage.get("id");
    if (folderId == null) {
      return;
    }

    NotebookAuthorization notebookAuthorization = notebook.getNotebookAuthorization();
    List<Note> notes = notebook.getNotesUnderFolder(folderId);
    for (Note note : notes) {
      String noteId = note.getId();
      if (!notebookAuthorization.isOwner(noteId, userAndRoles)) {
        permissionError(conn, "remove folder of '" + note.getName() + "'", fromMessage.principal,
                userAndRoles, notebookAuthorization.getOwners(noteId));
        return;
      }
    }

    AuthenticationInfo subject = new AuthenticationInfo(fromMessage.principal);
    for (Note note : notes) {
      notebook.removeNote(note.getId(), subject);
      removeNote(note.getId());
    }
    broadcastNoteList(subject, userAndRoles);
  }

  private void moveNoteToTrash(NotebookSocket conn, HashSet<String> userAndRoles,
                               Notebook notebook, Message fromMessage)
      throws SchedulerException, IOException {
    String noteId = (String) fromMessage.get("id");
    if (noteId == null) {
      return;
    }

    Note note = notebook.getNote(noteId);
    if (note != null && !note.isTrash()){
      fromMessage.put("name", Folder.TRASH_FOLDER_ID + "/" + note.getName());
      renameNote(conn, userAndRoles, notebook, fromMessage, "move");
      notebook.moveNoteToTrash(note.getId());
    }
  }

  private void moveFolderToTrash(NotebookSocket conn, HashSet<String> userAndRoles,
                                 Notebook notebook, Message fromMessage)
      throws SchedulerException, IOException {
    String folderId = (String) fromMessage.get("id");
    if (folderId == null) {
      return;
    }
    Folder folder = notebook.getFolder(folderId);
    if (folder != null && !folder.isTrash()) {
      String trashFolderId = Folder.TRASH_FOLDER_ID + "/" + folderId;
      if (notebook.hasFolder(trashFolderId)){
        DateTime currentDate = new DateTime();
        DateTimeFormatter formatter = DateTimeFormat.forPattern("yyyy-MM-dd HH:mm:ss");
        trashFolderId += Folder.TRASH_FOLDER_CONFLICT_INFIX + formatter.print(currentDate);
      }

      fromMessage.put("name", trashFolderId);
      renameFolder(conn, userAndRoles, notebook, fromMessage, "move");
    }
  }

  private void restoreNote(NotebookSocket conn, HashSet<String> userAndRoles,
                          Notebook notebook, Message fromMessage)
      throws SchedulerException, IOException {
    String noteId = (String) fromMessage.get("id");

    if (noteId == null) {
      return;
    }

    Note note = notebook.getNote(noteId);
    if (note != null && note.isTrash()) {
      fromMessage.put("name", note.getName().replaceFirst(Folder.TRASH_FOLDER_ID + "/", ""));
      renameNote(conn, userAndRoles, notebook, fromMessage, "restore");
    }
  }

  private void restoreFolder(NotebookSocket conn, HashSet<String> userAndRoles,
                            Notebook notebook, Message fromMessage)
      throws SchedulerException, IOException {
    String folderId = (String) fromMessage.get("id");

    if (folderId == null) {
      return;
    }

    Folder folder = notebook.getFolder(folderId);
    if (folder != null && folder.isTrash()) {
      String restoreName = folder.getId().replaceFirst(Folder.TRASH_FOLDER_ID + "/", "").trim();

      // if the folder had conflict when it had moved to trash before
      Pattern p = Pattern.compile("\\d{4}-\\d{2}-\\d{2} \\d{2}:\\d{2}:\\d{2}$");
      Matcher m = p.matcher(restoreName);
      restoreName = m.replaceAll("").trim();

      fromMessage.put("name", restoreName);
      renameFolder(conn, userAndRoles, notebook, fromMessage, "restore");
    }
  }

  private void restoreAll(NotebookSocket conn, HashSet<String> userAndRoles,
                             Notebook notebook, Message fromMessage)
      throws SchedulerException, IOException {
    Folder trashFolder = notebook.getFolder(Folder.TRASH_FOLDER_ID);
    if (trashFolder != null) {
      fromMessage.data = new HashMap<>();
      fromMessage.put("id", Folder.TRASH_FOLDER_ID);
      fromMessage.put("name", Folder.ROOT_FOLDER_ID);
      renameFolder(conn, userAndRoles, notebook, fromMessage, "restore trash");
    }
  }

  private void emptyTrash(NotebookSocket conn, HashSet<String> userAndRoles,
                          Notebook notebook, Message fromMessage)
      throws SchedulerException, IOException {
    fromMessage.data = new HashMap<>();
    fromMessage.put("id", Folder.TRASH_FOLDER_ID);
    removeFolder(conn, userAndRoles, notebook, fromMessage);
  }

  private void updateParagraph(NotebookSocket conn, HashSet<String> userAndRoles,
                               Notebook notebook, Message fromMessage) throws IOException {
    String paragraphId = (String) fromMessage.get("id");
    if (paragraphId == null) {
      LOG.error("paragraphId is null.");
      return;
    }

    Map<String, Object> params = (Map<String, Object>) fromMessage.get("params");
    Map<String, Object> config = (Map<String, Object>) fromMessage.get("config");
    String noteId = getOpenNoteId(conn);
    final Note note = notebook.getNote(noteId);
    NotebookAuthorization notebookAuthorization = notebook.getNotebookAuthorization();
    AuthenticationInfo subject = new AuthenticationInfo(fromMessage.principal);
    if (!notebookAuthorization.isWriter(noteId, userAndRoles)) {
      permissionError(conn, "write", fromMessage.principal, userAndRoles,
          notebookAuthorization.getWriters(noteId));
      return;
    }

    String text = (String) fromMessage.get("paragraph");
    String[] items = text.trim().split("\\s+");

    StringBuilder sb = new StringBuilder();
    for (int i = 1; i < items.length; i++) {
      sb.append(items[i]);
      sb.append(" ");
    }

    Paragraph p = note.getParagraph(paragraphId);

    if (note.isPersonalizedMode()) {
      p = p.getUserParagraphMap().get(subject.getUser());
    }

    p.settings.setParams(params);
    p.setConfig(config);
    p.setTitle((String) fromMessage.get("title"));
    p.setText((String) fromMessage.get("paragraph"));

    subject = new AuthenticationInfo(fromMessage.principal);
    if (note.isPersonalizedMode()) {
      p = p.getUserParagraph(subject.getUser());
      p.settings.setParams(params);
      p.setConfig(config);
      p.setTitle((String) fromMessage.get("title"));
      p.setText((String) fromMessage.get("paragraph"));
    }
//    note.persist(subject);

    SmartInterpreter smartInterpreter = null;
    if (items[0].equals("%action")) {
      smartInterpreter = new ActionInterpreter(smartEngine);
    } else if (items[0].equals("%rule")) {
      smartInterpreter = new RuleInterpreter(smartEngine);
    } else {
      p.setResult(new InterpreterResult(InterpreterResult.Code.SUCCESS, "%html " +
              "Can not format " + items[0]));
      broadcastParagraph(note, p);
      return;
    }
    try {
      String result = smartInterpreter.excute(sb.toString());
      p.setResult(new InterpreterResult(InterpreterResult.Code.SUCCESS, "%html " + result));
    } catch (IOException e) {
      p.setReturn(new InterpreterResult(InterpreterResult.Code.ERROR, e.getMessage()), e);
      p.setStatus(Status.ERROR);
    }

    if (note.isPersonalizedMode()) {
      Map<String, Paragraph> userParagraphMap =
          note.getParagraph(paragraphId).getUserParagraphMap();
      broadcastParagraphs(userParagraphMap);
    } else {
      broadcastParagraph(note, p);
    }
  }

  private void updateParagraph(NotebookSocket conn, HashSet<String> userAndRoles,
                               Notebook notebook, Message fromMessage, String type
                               ) throws IOException {
    String paragraphId = (String) fromMessage.get("id");
    if (paragraphId == null) {
      LOG.error("paragraphId is null.");
      return;
    }

    Map<String, Object> params = (Map<String, Object>) fromMessage.get("params");
    Map<String, Object> config = (Map<String, Object>) fromMessage.get("config");
    String noteId = getOpenNoteId(conn);
    final Note note = notebook.getNote(noteId);
    NotebookAuthorization notebookAuthorization = notebook.getNotebookAuthorization();
    AuthenticationInfo subject = new AuthenticationInfo(fromMessage.principal);
    if (!notebookAuthorization.isWriter(noteId, userAndRoles)) {
      permissionError(conn, "write", fromMessage.principal, userAndRoles,
              notebookAuthorization.getWriters(noteId));
      return;
    }

    String text = (String) fromMessage.get("paragraph");

    Paragraph p = note.getParagraph(paragraphId);

    if (note.isPersonalizedMode()) {
      p = p.getUserParagraphMap().get(subject.getUser());
    }

    p.settings.setParams(params);
    p.setConfig(config);
    p.setTitle((String) fromMessage.get("title"));
    p.setText((String) fromMessage.get("paragraph"));

    subject = new AuthenticationInfo(fromMessage.principal);
    if (note.isPersonalizedMode()) {
      p = p.getUserParagraph(subject.getUser());
      p.settings.setParams(params);
      p.setConfig(config);
      p.setTitle((String) fromMessage.get("title"));
      p.setText((String) fromMessage.get("paragraph"));
    }
//    note.persist(subject);

    SmartInterpreter smartInterpreter = null;
    if (type.equals("action")) {
      smartInterpreter = new ActionInterpreter(smartEngine);
    } else if (type.equals("rule")) {
      smartInterpreter = new RuleInterpreter(smartEngine);
    }
    try {
      String result = smartInterpreter.excute(text);
      p.setStatus(Status.FINISHED);
      p.setResult(new InterpreterResult(InterpreterResult.Code.SUCCESS, "%html " + result));
    } catch (IOException e) {
      p.setReturn(new InterpreterResult(InterpreterResult.Code.ERROR, e.getMessage()), e);
      p.setStatus(Status.ERROR);
    }
<<<<<<< HEAD

    if (note.isPersonalizedMode()) {
      Map<String, Paragraph> userParagraphMap =
              note.getParagraph(paragraphId).getUserParagraphMap();
      broadcastParagraphs(userParagraphMap);
    } else {
      broadcastParagraph(note, p);
    }
=======
    conn.send(serializeMessage(new Message(OP.PARAGRAPH).put("paragraph", p)));
>>>>>>> d4c882ee
  }

  private void cloneNote(NotebookSocket conn, HashSet<String> userAndRoles, Notebook notebook,
      Message fromMessage) throws IOException, CloneNotSupportedException {
    String noteId = getOpenNoteId(conn);
    String name = (String) fromMessage.get("name");
    Note newNote = notebook.cloneNote(noteId, name, new AuthenticationInfo(fromMessage.principal));
    AuthenticationInfo subject = new AuthenticationInfo(fromMessage.principal);
    addConnectionToNote(newNote.getId(), (NotebookSocket) conn);
    conn.send(serializeMessage(new Message(OP.NEW_NOTE).put("note", newNote)));
    broadcastNoteList(subject, userAndRoles);
  }

  private void clearAllParagraphOutput(NotebookSocket conn, HashSet<String> userAndRoles,
      Notebook notebook, Message fromMessage) throws IOException {
    final String noteId = (String) fromMessage.get("id");
    if (StringUtils.isBlank(noteId)) {
      return;
    }
    Note note = notebook.getNote(noteId);
    NotebookAuthorization notebookAuthorization = notebook.getNotebookAuthorization();
    if (!notebookAuthorization.isWriter(noteId, userAndRoles)) {
      permissionError(conn, "clear output", fromMessage.principal, userAndRoles,
          notebookAuthorization.getOwners(noteId));
      return;
    }

    note.clearAllParagraphOutput();
    broadcastNote(note);
  }

  protected Note importNote(NotebookSocket conn, HashSet<String> userAndRoles, Notebook notebook,
      Message fromMessage) throws IOException {
    Note note = null;
    if (fromMessage != null) {
      String noteName = (String) ((Map) fromMessage.get("note")).get("name");
      String noteJson = gson.toJson(fromMessage.get("note"));
      AuthenticationInfo subject = null;
      if (fromMessage.principal != null) {
        subject = new AuthenticationInfo(fromMessage.principal);
      } else {
        subject = new AuthenticationInfo("anonymous");
      }
      note = notebook.importNote(noteJson, noteName, subject);
      note.persist(subject);
      broadcastNote(note);
      broadcastNoteList(subject, userAndRoles);
    }
    return note;
  }

  private void removeParagraph(NotebookSocket conn, HashSet<String> userAndRoles, Notebook notebook,
      Message fromMessage) throws IOException {
    final String paragraphId = (String) fromMessage.get("id");
    if (paragraphId == null) {
      return;
    }
    String noteId = getOpenNoteId(conn);
    final Note note = notebook.getNote(noteId);
    NotebookAuthorization notebookAuthorization = notebook.getNotebookAuthorization();
    AuthenticationInfo subject = new AuthenticationInfo(fromMessage.principal);
    if (!notebookAuthorization.isWriter(noteId, userAndRoles)) {
      permissionError(conn, "write", fromMessage.principal, userAndRoles,
          notebookAuthorization.getWriters(noteId));
      return;
    }

    /** We dont want to remove the last paragraph */
    if (!note.isLastParagraph(paragraphId)) {
      Paragraph para = note.removeParagraph(subject.getUser(), paragraphId);
      note.persist(subject);
      if (para != null) {
        broadcast(note.getId(), new Message(OP.PARAGRAPH_REMOVED).
            put("id", para.getId()));
      }
    }
  }

  private void clearParagraphOutput(NotebookSocket conn, HashSet<String> userAndRoles,
      Notebook notebook, Message fromMessage) throws IOException {
    final String paragraphId = (String) fromMessage.get("id");
    if (paragraphId == null) {
      return;
    }
    String noteId = getOpenNoteId(conn);
    final Note note = notebook.getNote(noteId);
    NotebookAuthorization notebookAuthorization = notebook.getNotebookAuthorization();
    if (!notebookAuthorization.isWriter(noteId, userAndRoles)) {
      permissionError(conn, "write", fromMessage.principal, userAndRoles,
          notebookAuthorization.getWriters(noteId));
      return;
    }

    String user = (note.isPersonalizedMode()) ?
            new AuthenticationInfo(fromMessage.principal).getUser() : null;
    Paragraph p = note.clearParagraphOutput(paragraphId, user);
    broadcastParagraph(note, p);
  }

  private void completion(NotebookSocket conn, HashSet<String> userAndRoles, Notebook notebook,
      Message fromMessage) throws IOException {
    String paragraphId = (String) fromMessage.get("id");
    String buffer = (String) fromMessage.get("buf");
    int cursor = (int) Double.parseDouble(fromMessage.get("cursor").toString());
    Message resp = new Message(OP.COMPLETION_LIST).put("id", paragraphId);
    if (paragraphId == null) {
      conn.send(serializeMessage(resp));
      return;
    }

    final Note note = notebook.getNote(getOpenNoteId(conn));
    List<InterpreterCompletion> candidates = note.completion(paragraphId, buffer, cursor);
    resp.put("completions", candidates);
    conn.send(serializeMessage(resp));
  }

  /**
   * When angular object updated from client
   *
   * @param conn the web socket.
   * @param notebook the notebook.
   * @param fromMessage the message.
   */
  private void angularObjectUpdated(NotebookSocket conn, HashSet<String> userAndRoles,
      Notebook notebook, Message fromMessage) {
    String noteId = (String) fromMessage.get("noteId");
    String paragraphId = (String) fromMessage.get("paragraphId");
    String interpreterGroupId = (String) fromMessage.get("interpreterGroupId");
    String varName = (String) fromMessage.get("name");
    Object varValue = fromMessage.get("value");
    String user = fromMessage.principal;
    AngularObject ao = null;
    boolean global = false;
    // propagate change to (Remote) AngularObjectRegistry
    Note note = notebook.getNote(noteId);
    if (note != null) {
      List<InterpreterSetting> settings =
          notebook.getInterpreterSettingManager().getInterpreterSettings(note.getId());
      for (InterpreterSetting setting : settings) {
        if (setting.getInterpreterGroup(user, note.getId()) == null) {
          continue;
        }
        if (interpreterGroupId.equals(setting.getInterpreterGroup(user, note.getId()).getId())) {
          AngularObjectRegistry angularObjectRegistry =
              setting.getInterpreterGroup(user, note.getId()).getAngularObjectRegistry();

          // first trying to get local registry
          ao = angularObjectRegistry.get(varName, noteId, paragraphId);
          if (ao == null) {
            // then try notebook scope registry
            ao = angularObjectRegistry.get(varName, noteId, null);
            if (ao == null) {
              // then try global scope registry
              ao = angularObjectRegistry.get(varName, null, null);
              if (ao == null) {
                LOG.warn("Object {} is not binded", varName);
              } else {
                // path from client -> server
                ao.set(varValue, false);
                global = true;
              }
            } else {
              // path from client -> server
              ao.set(varValue, false);
              global = false;
            }
          } else {
            ao.set(varValue, false);
            global = false;
          }
          break;
        }
      }
    }

    if (global) { // broadcast change to all web session that uses related
      // interpreter.
      for (Note n : notebook.getAllNotes()) {
        List<InterpreterSetting> settings =
            notebook.getInterpreterSettingManager().getInterpreterSettings(note.getId());
        for (InterpreterSetting setting : settings) {
          if (setting.getInterpreterGroup(user, n.getId()) == null) {
            continue;
          }
          if (interpreterGroupId.equals(setting.getInterpreterGroup(user, n.getId()).getId())) {
            AngularObjectRegistry angularObjectRegistry =
                setting.getInterpreterGroup(user, n.getId()).getAngularObjectRegistry();
            this.broadcastExcept(n.getId(),
                new Message(OP.ANGULAR_OBJECT_UPDATE).put("angularObject", ao)
                    .put("interpreterGroupId", interpreterGroupId).put("noteId", n.getId())
                    .put("paragraphId", ao.getParagraphId()), conn);
          }
        }
      }
    } else { // broadcast to all web session for the note
      this.broadcastExcept(note.getId(),
          new Message(OP.ANGULAR_OBJECT_UPDATE).put("angularObject", ao)
              .put("interpreterGroupId", interpreterGroupId).put("noteId", note.getId())
              .put("paragraphId", ao.getParagraphId()), conn);
    }
  }

  /**
   * Push the given Angular variable to the target
   * interpreter angular registry given a noteId
   * and a paragraph id
   */
  protected void angularObjectClientBind(NotebookSocket conn, HashSet<String> userAndRoles,
      Notebook notebook, Message fromMessage) throws Exception {
    String noteId = fromMessage.getType("noteId");
    String varName = fromMessage.getType("name");
    Object varValue = fromMessage.get("value");
    String paragraphId = fromMessage.getType("paragraphId");
    Note note = notebook.getNote(noteId);

    if (paragraphId == null) {
      throw new IllegalArgumentException(
          "target paragraph not specified for " + "angular value bind");
    }

    if (note != null) {
      final InterpreterGroup interpreterGroup = findInterpreterGroupForParagraph(note, paragraphId);

      final AngularObjectRegistry registry = interpreterGroup.getAngularObjectRegistry();
      if (registry instanceof RemoteAngularObjectRegistry) {

        RemoteAngularObjectRegistry remoteRegistry = (RemoteAngularObjectRegistry) registry;
        pushAngularObjectToRemoteRegistry(noteId, paragraphId, varName, varValue, remoteRegistry,
            interpreterGroup.getId(), conn);

      } else {
        pushAngularObjectToLocalRepo(noteId, paragraphId, varName, varValue, registry,
            interpreterGroup.getId(), conn);
      }
    }
  }

  /**
   * Remove the given Angular variable to the target
   * interpreter(s) angular registry given a noteId
   * and an optional list of paragraph id(s)
   */
  protected void angularObjectClientUnbind(NotebookSocket conn, HashSet<String> userAndRoles,
      Notebook notebook, Message fromMessage) throws Exception {
    String noteId = fromMessage.getType("noteId");
    String varName = fromMessage.getType("name");
    String paragraphId = fromMessage.getType("paragraphId");
    Note note = notebook.getNote(noteId);

    if (paragraphId == null) {
      throw new IllegalArgumentException(
          "target paragraph not specified for " + "angular value unBind");
    }

    if (note != null) {
      final InterpreterGroup interpreterGroup = findInterpreterGroupForParagraph(note, paragraphId);

      final AngularObjectRegistry registry = interpreterGroup.getAngularObjectRegistry();

      if (registry instanceof RemoteAngularObjectRegistry) {
        RemoteAngularObjectRegistry remoteRegistry = (RemoteAngularObjectRegistry) registry;
        removeAngularFromRemoteRegistry(noteId, paragraphId, varName, remoteRegistry,
            interpreterGroup.getId(), conn);
      } else {
        removeAngularObjectFromLocalRepo(noteId, paragraphId, varName, registry,
            interpreterGroup.getId(), conn);
      }
    }
  }

  private InterpreterGroup findInterpreterGroupForParagraph(Note note, String paragraphId)
      throws Exception {
    final Paragraph paragraph = note.getParagraph(paragraphId);
    if (paragraph == null) {
      throw new IllegalArgumentException("Unknown paragraph with id : " + paragraphId);
    }
    return paragraph.getCurrentRepl().getInterpreterGroup();
  }

  private void pushAngularObjectToRemoteRegistry(String noteId, String paragraphId, String varName,
      Object varValue, RemoteAngularObjectRegistry remoteRegistry, String interpreterGroupId,
      NotebookSocket conn) {

    final AngularObject ao =
        remoteRegistry.addAndNotifyRemoteProcess(varName, varValue, noteId, paragraphId);

    this.broadcastExcept(noteId, new Message(OP.ANGULAR_OBJECT_UPDATE).put("angularObject", ao)
        .put("interpreterGroupId", interpreterGroupId).put("noteId", noteId)
        .put("paragraphId", paragraphId), conn);
  }

  private void removeAngularFromRemoteRegistry(String noteId, String paragraphId, String varName,
      RemoteAngularObjectRegistry remoteRegistry, String interpreterGroupId, NotebookSocket conn) {
    final AngularObject ao =
        remoteRegistry.removeAndNotifyRemoteProcess(varName, noteId, paragraphId);
    this.broadcastExcept(noteId, new Message(OP.ANGULAR_OBJECT_REMOVE).put("angularObject", ao)
        .put("interpreterGroupId", interpreterGroupId).put("noteId", noteId)
        .put("paragraphId", paragraphId), conn);
  }

  private void pushAngularObjectToLocalRepo(String noteId, String paragraphId, String varName,
      Object varValue, AngularObjectRegistry registry, String interpreterGroupId,
      NotebookSocket conn) {
    AngularObject angularObject = registry.get(varName, noteId, paragraphId);
    if (angularObject == null) {
      angularObject = registry.add(varName, varValue, noteId, paragraphId);
    } else {
      angularObject.set(varValue, true);
    }

    this.broadcastExcept(noteId,
        new Message(OP.ANGULAR_OBJECT_UPDATE).put("angularObject", angularObject)
            .put("interpreterGroupId", interpreterGroupId).put("noteId", noteId)
            .put("paragraphId", paragraphId), conn);
  }

  private void removeAngularObjectFromLocalRepo(String noteId, String paragraphId, String varName,
      AngularObjectRegistry registry, String interpreterGroupId, NotebookSocket conn) {
    final AngularObject removed = registry.remove(varName, noteId, paragraphId);
    if (removed != null) {
      this.broadcastExcept(noteId,
          new Message(OP.ANGULAR_OBJECT_REMOVE).put("angularObject", removed)
              .put("interpreterGroupId", interpreterGroupId).put("noteId", noteId)
              .put("paragraphId", paragraphId), conn);
    }
  }

  private void moveParagraph(NotebookSocket conn, HashSet<String> userAndRoles, Notebook notebook,
      Message fromMessage) throws IOException {
    final String paragraphId = (String) fromMessage.get("id");
    if (paragraphId == null) {
      return;
    }

    final int newIndex = (int) Double.parseDouble(fromMessage.get("index").toString());
    String noteId = getOpenNoteId(conn);
    final Note note = notebook.getNote(noteId);
    NotebookAuthorization notebookAuthorization = notebook.getNotebookAuthorization();
    AuthenticationInfo subject = new AuthenticationInfo(fromMessage.principal);
    if (!notebookAuthorization.isWriter(noteId, userAndRoles)) {
      permissionError(conn, "write", fromMessage.principal, userAndRoles,
          notebookAuthorization.getWriters(noteId));
      return;
    }

    note.moveParagraph(paragraphId, newIndex);
    note.persist(subject);
    broadcast(note.getId(),
        new Message(OP.PARAGRAPH_MOVED).put("id", paragraphId).put("index", newIndex));
  }

  private String insertParagraph(NotebookSocket conn, HashSet<String> userAndRoles,
      Notebook notebook, Message fromMessage) throws IOException {
    final int index = (int) Double.parseDouble(fromMessage.get("index").toString());
    String noteId = getOpenNoteId(conn);
    final Note note = notebook.getNote(noteId);
    NotebookAuthorization notebookAuthorization = notebook.getNotebookAuthorization();
    AuthenticationInfo subject = new AuthenticationInfo(fromMessage.principal);
    if (!notebookAuthorization.isWriter(noteId, userAndRoles)) {
      permissionError(conn, "write", fromMessage.principal, userAndRoles,
          notebookAuthorization.getWriters(noteId));
      return null;
    }

    Paragraph newPara = note.insertParagraph(index, subject);
    note.persist(subject);
    broadcastNewParagraph(note, newPara);

    return newPara.getId();
  }

  private void copyParagraph(NotebookSocket conn, HashSet<String> userAndRoles, Notebook notebook,
      Message fromMessage) throws IOException {
    String newParaId = insertParagraph(conn, userAndRoles, notebook, fromMessage);

    if (newParaId == null) {
      return;
    }
    fromMessage.put("id", newParaId);

    updateParagraph(conn, userAndRoles, notebook, fromMessage);
  }

  private void cancelParagraph(NotebookSocket conn, HashSet<String> userAndRoles, Notebook notebook,
      Message fromMessage) throws IOException {
    final String paragraphId = (String) fromMessage.get("id");
    if (paragraphId == null) {
      return;
    }

    String noteId = getOpenNoteId(conn);
    final Note note = notebook.getNote(noteId);
    NotebookAuthorization notebookAuthorization = notebook.getNotebookAuthorization();
    if (!notebookAuthorization.isWriter(noteId, userAndRoles)) {
      permissionError(conn, "write", fromMessage.principal, userAndRoles,
          notebookAuthorization.getWriters(noteId));
      return;
    }

    Paragraph p = note.getParagraph(paragraphId);
    p.abort();
  }

  private void runAllParagraphs(NotebookSocket conn, HashSet<String> userAndRoles,
                                Notebook notebook,
      Message fromMessage) throws IOException {
    final String noteId = (String) fromMessage.get("noteId");
    if (StringUtils.isBlank(noteId)) {
      return;
    }

    Note note = notebook.getNote(noteId);
    NotebookAuthorization notebookAuthorization = notebook.getNotebookAuthorization();
    if (!notebookAuthorization.isWriter(noteId, userAndRoles)) {
      permissionError(conn, "run all paragraphs", fromMessage.principal, userAndRoles,
          notebookAuthorization.getOwners(noteId));
      return;
    }

    List<Map<String, Object>> paragraphs =
        gson.fromJson(String.valueOf(fromMessage.data.get("paragraphs")),
            new TypeToken<List<Map<String, Object>>>() {}.getType());

    for (Map<String, Object> raw : paragraphs) {
      String paragraphId = (String) raw.get("id");
      if (paragraphId == null) {
        continue;
      }

      String text = (String) raw.get("paragraph");
      String title = (String) raw.get("title");
      Map<String, Object> params = (Map<String, Object>) raw.get("params");
      Map<String, Object> config = (Map<String, Object>) raw.get("config");

      Paragraph p = setParagraphUsingMessage(note, fromMessage,
          paragraphId, text, title, params, config);

      persistAndExecuteSingleParagraph(conn, note, p);
    }
  }

  private void runParagraph(NotebookSocket conn, HashSet<String> userAndRoles, Notebook notebook,
                            Message fromMessage) throws IOException {
    final String paragraphId = (String) fromMessage.get("id");
    if (paragraphId == null) {
      return;
    }

    String noteId = getOpenNoteId(conn);
    final Note note = notebook.getNote(noteId);
    NotebookAuthorization notebookAuthorization = notebook.getNotebookAuthorization();
    if (!notebookAuthorization.isWriter(noteId, userAndRoles)) {
      permissionError(conn, "write", fromMessage.principal, userAndRoles,
          notebookAuthorization.getWriters(noteId));
      return;
    }

    String text = (String) fromMessage.get("paragraph");
    String title = (String) fromMessage.get("title");
    Map<String, Object> params = (Map<String, Object>) fromMessage.get("params");
    Map<String, Object> config = (Map<String, Object>) fromMessage.get("config");
    Paragraph p = setParagraphUsingMessage(note, fromMessage, paragraphId,
        text, title, params, config);

    persistAndExecuteSingleParagraph(conn, note, p);
  }

  private void persistAndExecuteSingleParagraph(NotebookSocket conn,
                                                Note note, Paragraph p) throws IOException {
    // if it's the last paragraph and empty, let's add a new one
    boolean isTheLastParagraph = note.isLastParagraph(p.getId());
    if (!(p.getText().trim().equals(p.getMagic()) ||
        Strings.isNullOrEmpty(p.getText())) &&
        isTheLastParagraph) {
      Paragraph newPara = note.addParagraph(p.getAuthenticationInfo());
      broadcastNewParagraph(note, newPara);
    }

    try {
      note.persist(p.getAuthenticationInfo());
    } catch (FileSystemException ex) {
      LOG.error("Exception from run", ex);
      conn.send(serializeMessage(new Message(OP.ERROR_INFO).put("info",
          "Oops! There is something wrong with the notebook file system. "
              + "Please check the logs for more details.")));
      // don't run the paragraph when there is error on persisting the note information
      return;
    }

    try {
      note.run(p.getId());
    } catch (Exception ex) {
      LOG.error("Exception from run", ex);
      if (p != null) {
        p.setReturn(new InterpreterResult(InterpreterResult.Code.ERROR, ex.getMessage()), ex);
        p.setStatus(Status.ERROR);
        broadcast(note.getId(), new Message(OP.PARAGRAPH).put("paragraph", p));
      }
    }
  }

  private Paragraph setParagraphUsingMessage(Note note, Message fromMessage, String paragraphId,
                                             String text, String title, Map<String, Object> params,
                                             Map<String, Object> config) {
    Paragraph p = note.getParagraph(paragraphId);
    p.setText(text);
    p.setTitle(title);
    AuthenticationInfo subject =
        new AuthenticationInfo(fromMessage.principal, fromMessage.ticket);
    p.setAuthenticationInfo(subject);
    p.settings.setParams(params);
    p.setConfig(config);

    if (note.isPersonalizedMode()) {
      p = note.getParagraph(paragraphId);
      p.setText(text);
      p.setTitle(title);
      p.setAuthenticationInfo(subject);
      p.settings.setParams(params);
      p.setConfig(config);
    }

    return p;
  }

  private void sendAllConfigurations(NotebookSocket conn, HashSet<String> userAndRoles,
      Notebook notebook) throws IOException {
    ZeppelinConfiguration conf = notebook.getConf();

    Map<String, String> configurations =
        conf.dumpConfigurations(conf, new ZeppelinConfiguration.ConfigurationKeyPredicate() {
          @Override
          public boolean apply(String key) {
            return !key.contains("password") && !key.equals(
                ZeppelinConfiguration.ConfVars.ZEPPELIN_NOTEBOOK_AZURE_CONNECTION_STRING
                    .getVarName());
          }
        });

    conn.send(serializeMessage(
        new Message(OP.CONFIGURATIONS_INFO).put("configurations", configurations)));
  }

  private void checkpointNote(NotebookSocket conn, Notebook notebook, Message fromMessage)
      throws IOException {
    String noteId = (String) fromMessage.get("noteId");
    String commitMessage = (String) fromMessage.get("commitMessage");
    AuthenticationInfo subject = new AuthenticationInfo(fromMessage.principal);
    Revision revision = notebook.checkpointNote(noteId, commitMessage, subject);
    if (!Revision.isEmpty(revision)) {
      List<Revision> revisions = notebook.listRevisionHistory(noteId, subject);
      conn.send(
          serializeMessage(new Message(OP.LIST_REVISION_HISTORY).put("revisionList", revisions)));
    } else {
      conn.send(serializeMessage(new Message(OP.ERROR_INFO).put("info",
          "Couldn't checkpoint note revision: possibly storage doesn't support versioning. "
              + "Please check the logs for more details.")));
    }
  }

  private void listRevisionHistory(NotebookSocket conn, Notebook notebook, Message fromMessage)
      throws IOException {
    String noteId = (String) fromMessage.get("noteId");
    AuthenticationInfo subject = new AuthenticationInfo(fromMessage.principal);
    List<Revision> revisions = notebook.listRevisionHistory(noteId, subject);

    conn.send(
        serializeMessage(new Message(OP.LIST_REVISION_HISTORY).put("revisionList", revisions)));
  }

  private void setNoteRevision(NotebookSocket conn, HashSet<String> userAndRoles, Notebook notebook,
      Message fromMessage) throws IOException {

    String noteId = (String) fromMessage.get("noteId");
    String revisionId = (String) fromMessage.get("revisionId");
    AuthenticationInfo subject = new AuthenticationInfo(fromMessage.principal);

    NotebookAuthorization notebookAuthorization = notebook.getNotebookAuthorization();
    if (!notebookAuthorization.isWriter(noteId, userAndRoles)) {
      permissionError(conn, "update", fromMessage.principal, userAndRoles,
          notebookAuthorization.getWriters(noteId));
      return;
    }

    Note headNote = null;
    boolean setRevisionStatus;
    try {
      headNote = notebook.setNoteRevision(noteId, revisionId, subject);
      setRevisionStatus = headNote != null;
    } catch (Exception e) {
      setRevisionStatus = false;
      LOG.error("Failed to set given note revision", e);
    }
    if (setRevisionStatus) {
      notebook.loadNoteFromRepo(noteId, subject);
    }

    conn.send(serializeMessage(new Message(OP.SET_NOTE_REVISION).put("status", setRevisionStatus)));

    if (setRevisionStatus) {
      Note reloadedNote = notebook.getNote(headNote.getId());
      broadcastNote(reloadedNote);
    } else {
      conn.send(serializeMessage(new Message(OP.ERROR_INFO).put("info",
          "Couldn't set note to the given revision. "
              + "Please check the logs for more details.")));
    }
  }

  private void getNoteByRevision(NotebookSocket conn, Notebook notebook, Message fromMessage)
      throws IOException {
    String noteId = (String) fromMessage.get("noteId");
    String revisionId = (String) fromMessage.get("revisionId");
    AuthenticationInfo subject = new AuthenticationInfo(fromMessage.principal);
    Note revisionNote = notebook.getNoteByRevision(noteId, revisionId, subject);
    conn.send(serializeMessage(
        new Message(OP.NOTE_REVISION).put("noteId", noteId).put("revisionId", revisionId)
            .put("note", revisionNote)));
  }

  /**
   * This callback is for the paragraph that runs on ZeppelinServer
   *
   * @param output output to append
   */
  @Override
  public void onOutputAppend(String noteId, String paragraphId, int index, String output) {
    Message msg = new Message(OP.PARAGRAPH_APPEND_OUTPUT).put("noteId", noteId)
        .put("paragraphId", paragraphId).put("index", index).put("data", output);
    broadcast(noteId, msg);
  }

  /**
   * This callback is for the paragraph that runs on ZeppelinServer
   *
   * @param output output to update (replace)
   */
  @Override
  public void onOutputUpdated(String noteId, String paragraphId, int index,
      InterpreterResult.Type type, String output) {
    Message msg = new Message(OP.PARAGRAPH_UPDATE_OUTPUT).put("noteId", noteId)
        .put("paragraphId", paragraphId).put("index", index).put("type", type).put("data", output);
    Note note = notebook().getNote(noteId);
    if (note.isPersonalizedMode()) {
      String user = note.getParagraph(paragraphId).getUser();
      if (null != user) {
        multicastToUser(user, msg);
      }
    } else {
      broadcast(noteId, msg);
    }
  }


  /**
   * This callback is for the paragraph that runs on ZeppelinServer
   */
  @Override
  public void onOutputClear(String noteId, String paragraphId) {
    Notebook notebook = notebook();
    final Note note = notebook.getNote(noteId);
    note.clearParagraphOutput(paragraphId, null);
    Paragraph paragraph = note.getParagraph(paragraphId);
    broadcastParagraph(note, paragraph);
  }

  /**
   * When application append output
   */
  @Override
  public void onOutputAppend(String noteId, String paragraphId, int index, String appId,
      String output) {
    Message msg =
        new Message(OP.APP_APPEND_OUTPUT).put("noteId", noteId).put("paragraphId", paragraphId)
            .put("index", index).put("appId", appId).put("data", output);
    broadcast(noteId, msg);
  }

  /**
   * When application update output
   */
  @Override
  public void onOutputUpdated(String noteId, String paragraphId, int index, String appId,
      InterpreterResult.Type type, String output) {
    Message msg =
        new Message(OP.APP_UPDATE_OUTPUT).put("noteId", noteId).put("paragraphId", paragraphId)
            .put("index", index).put("type", type).put("appId", appId).put("data", output);
    broadcast(noteId, msg);
  }

  @Override
  public void onLoad(String noteId, String paragraphId, String appId, HeliumPackage pkg) {
    Message msg = new Message(OP.APP_LOAD).put("noteId", noteId).put("paragraphId", paragraphId)
        .put("appId", appId).put("pkg", pkg);
    broadcast(noteId, msg);
  }

  @Override
  public void onStatusChange(String noteId, String paragraphId, String appId, String status) {
    Message msg =
        new Message(OP.APP_STATUS_CHANGE).put("noteId", noteId).put("paragraphId", paragraphId)
            .put("appId", appId).put("status", status);
    broadcast(noteId, msg);
  }

  @Override
  public void onGetParagraphRunners(String noteId, String paragraphId,
      RemoteWorksEventListener callback) {
    Notebook notebookIns = notebook();
    List<InterpreterContextRunner> runner = new LinkedList<>();

    if (notebookIns == null) {
      LOG.info("intepreter request notebook instance is null");
      callback.onFinished(notebookIns);
    }

    try {
      Note note = notebookIns.getNote(noteId);
      if (note != null) {
        if (paragraphId != null) {
          Paragraph paragraph = note.getParagraph(paragraphId);
          if (paragraph != null) {
            runner.add(paragraph.getInterpreterContextRunner());
          }
        } else {
          for (Paragraph p : note.getParagraphs()) {
            runner.add(p.getInterpreterContextRunner());
          }
        }
      }
      callback.onFinished(runner);
    } catch (NullPointerException e) {
      LOG.warn(e.getMessage());
      callback.onError();
    }
  }

  @Override
  public void onRemoteRunParagraph(String noteId, String paragraphId) throws Exception {
    Notebook notebookIns = notebook();
    try {
      if (notebookIns == null) {
        throw new Exception("onRemoteRunParagraph notebook instance is null");
      }
      Note noteIns = notebookIns.getNote(noteId);
      if (noteIns == null) {
        throw new Exception(String.format("Can't found note id %s", noteId));
      }

      Paragraph paragraph = noteIns.getParagraph(paragraphId);
      if (paragraph == null) {
        throw new Exception(String.format("Can't found paragraph %s %s", noteId, paragraphId));
      }

      Set<String> userAndRoles = Sets.newHashSet();
      userAndRoles.add(SecurityUtils.getPrincipal());
      userAndRoles.addAll(SecurityUtils.getRoles());
      if (!notebookIns.getNotebookAuthorization().hasWriteAuthorization(userAndRoles, noteId)) {
        throw new ForbiddenException(String.format("can't execute note %s", noteId));
      }

      AuthenticationInfo subject = new AuthenticationInfo(SecurityUtils.getPrincipal());
      paragraph.setAuthenticationInfo(subject);

      noteIns.run(paragraphId);

    } catch (Exception e) {
      throw e;
    }
  }

  /**
   * Notebook Information Change event
   */
  public static class NotebookInformationListener implements NotebookEventListener {

    private NotebookServer notebookServer;

    public NotebookInformationListener(NotebookServer notebookServer) {
      this.notebookServer = notebookServer;
    }

    @Override
    public void onParagraphRemove(Paragraph p) {
      try {
        notebookServer.broadcastUpdateNoteJobInfo(System.currentTimeMillis() - 5000);
      } catch (IOException ioe) {
        LOG.error("can not broadcast for job manager {}", ioe.getMessage());
      }
    }

    @Override
    public void onNoteRemove(Note note) {
      try {
        notebookServer.broadcastUpdateNoteJobInfo(System.currentTimeMillis() - 5000);
      } catch (IOException ioe) {
        LOG.error("can not broadcast for job manager {}", ioe.getMessage());
      }

      List<Map<String, Object>> notesInfo = new LinkedList<>();
      Map<String, Object> info = new HashMap<>();
      info.put("noteId", note.getId());
      // set paragraphs
      List<Map<String, Object>> paragraphsInfo = new LinkedList<>();

      // notebook json object root information.
      info.put("isRunningJob", false);
      info.put("unixTimeLastRun", 0);
      info.put("isRemoved", true);
      info.put("paragraphs", paragraphsInfo);
      notesInfo.add(info);

      Map<String, Object> response = new HashMap<>();
      response.put("lastResponseUnixTime", System.currentTimeMillis());
      response.put("jobs", notesInfo);

      notebookServer.broadcast(JOB_MANAGER_SERVICE.JOB_MANAGER_PAGE.getKey(),
          new Message(OP.LIST_UPDATE_NOTE_JOBS).put("noteRunningJobs", response));

    }

    @Override
    public void onParagraphCreate(Paragraph p) {
      Notebook notebook = notebookServer.notebook();
      List<Map<String, Object>> notebookJobs = notebook.getJobListByParagraphId(p.getId());
      Map<String, Object> response = new HashMap<>();
      response.put("lastResponseUnixTime", System.currentTimeMillis());
      response.put("jobs", notebookJobs);

      notebookServer.broadcast(JOB_MANAGER_SERVICE.JOB_MANAGER_PAGE.getKey(),
          new Message(OP.LIST_UPDATE_NOTE_JOBS).put("noteRunningJobs", response));
    }

    @Override
    public void onNoteCreate(Note note) {
      Notebook notebook = notebookServer.notebook();
      List<Map<String, Object>> notebookJobs = notebook.getJobListByNoteId(note.getId());
      Map<String, Object> response = new HashMap<>();
      response.put("lastResponseUnixTime", System.currentTimeMillis());
      response.put("jobs", notebookJobs);

      notebookServer.broadcast(JOB_MANAGER_SERVICE.JOB_MANAGER_PAGE.getKey(),
          new Message(OP.LIST_UPDATE_NOTE_JOBS).put("noteRunningJobs", response));
    }

    @Override
    public void onParagraphStatusChange(Paragraph p, Status status) {
      Notebook notebook = notebookServer.notebook();
      List<Map<String, Object>> notebookJobs = notebook.getJobListByParagraphId(p.getId());

      Map<String, Object> response = new HashMap<>();
      response.put("lastResponseUnixTime", System.currentTimeMillis());
      response.put("jobs", notebookJobs);

      notebookServer.broadcast(JOB_MANAGER_SERVICE.JOB_MANAGER_PAGE.getKey(),
          new Message(OP.LIST_UPDATE_NOTE_JOBS).put("noteRunningJobs", response));
    }

    @Override
    public void onUnbindInterpreter(Note note, InterpreterSetting setting) {
      Notebook notebook = notebookServer.notebook();
      List<Map<String, Object>> notebookJobs = notebook.getJobListByNoteId(note.getId());
      Map<String, Object> response = new HashMap<>();
      response.put("lastResponseUnixTime", System.currentTimeMillis());
      response.put("jobs", notebookJobs);

      notebookServer.broadcast(JOB_MANAGER_SERVICE.JOB_MANAGER_PAGE.getKey(),
          new Message(OP.LIST_UPDATE_NOTE_JOBS).put("noteRunningJobs", response));
    }
  }


  /**
   * Need description here.
   */
  public static class ParagraphListenerImpl implements ParagraphJobListener {

    private NotebookServer notebookServer;
    private Note note;

    public ParagraphListenerImpl(NotebookServer notebookServer, Note note) {
      this.notebookServer = notebookServer;
      this.note = note;
    }

    @Override
    public void onProgressUpdate(Job job, int progress) {
      notebookServer.broadcast(note.getId(),
          new Message(OP.PROGRESS).put("id", job.getId()).put("progress", progress));
    }

    @Override
    public void beforeStatusChange(Job job, Status before, Status after) {
    }

    @Override
    public void afterStatusChange(Job job, Status before, Status after) {
      if (after == Status.ERROR) {
        if (job.getException() != null) {
          LOG.error("Error", job.getException());
        }
      }

      if (job.isTerminated()) {
        if (job.getStatus() == Status.FINISHED) {
          LOG.info("Job {} is finished successfully, status: {}", job.getId(), job.getStatus());
        } else {
          LOG.warn("Job {} is finished, status: {}, exception: {}, result: {}" , job.getId(),
              job.getStatus(), job.getException(), job.getReturn());
        }

        try {
          //TODO(khalid): may change interface for JobListener and pass subject from interpreter
          note.persist(job instanceof Paragraph ? ((Paragraph) job).getAuthenticationInfo() : null);
        } catch (IOException e) {
          LOG.error(e.toString(), e);
        }
      }
      if (job instanceof Paragraph) {
        Paragraph p = (Paragraph) job;
        p.setStatusToUserParagraph(job.getStatus());
        notebookServer.broadcastParagraph(note, p);
      }
      try {
        notebookServer.broadcastUpdateNoteJobInfo(System.currentTimeMillis() - 5000);
      } catch (IOException e) {
        LOG.error("can not broadcast for job manager {}", e);
      }
    }

    /**
     * This callback is for paragraph that runs on RemoteInterpreterProcess
     */
    @Override
    public void onOutputAppend(Paragraph paragraph, int idx, String output) {
      Message msg =
          new Message(OP.PARAGRAPH_APPEND_OUTPUT).put("noteId", paragraph.getNote().getId())
              .put("paragraphId", paragraph.getId()).put("data", output);

      notebookServer.broadcast(paragraph.getNote().getId(), msg);
    }

    /**
     * This callback is for paragraph that runs on RemoteInterpreterProcess
     */
    @Override
    public void onOutputUpdate(Paragraph paragraph, int idx, InterpreterResultMessage result) {
      String output = result.getData();
      Message msg =
          new Message(OP.PARAGRAPH_UPDATE_OUTPUT).put("noteId", paragraph.getNote().getId())
              .put("paragraphId", paragraph.getId()).put("data", output);

      notebookServer.broadcast(paragraph.getNote().getId(), msg);
    }

    @Override
    public void onOutputUpdateAll(Paragraph paragraph, List<InterpreterResultMessage> msgs) {
      // TODO
    }
  }

  @Override
  public ParagraphJobListener getParagraphJobListener(Note note) {
    return new ParagraphListenerImpl(this, note);
  }

  public NotebookEventListener getNotebookInformationListener() {
    return new NotebookInformationListener(this);
  }

  private void sendAllAngularObjects(Note note, String user, NotebookSocket conn)
      throws IOException {
    List<InterpreterSetting> settings =
        notebook().getInterpreterSettingManager().getInterpreterSettings(note.getId());
    if (settings == null || settings.size() == 0) {
      return;
    }

    for (InterpreterSetting intpSetting : settings) {
      AngularObjectRegistry registry =
          intpSetting.getInterpreterGroup(user, note.getId()).getAngularObjectRegistry();
      List<AngularObject> objects = registry.getAllWithGlobal(note.getId());
      for (AngularObject object : objects) {
        conn.send(serializeMessage(
            new Message(OP.ANGULAR_OBJECT_UPDATE).put("angularObject", object)
                .put("interpreterGroupId",
                    intpSetting.getInterpreterGroup(user, note.getId()).getId())
                .put("noteId", note.getId()).put("paragraphId", object.getParagraphId())));
      }
    }
  }

  @Override
  public void onAdd(String interpreterGroupId, AngularObject object) {
    onUpdate(interpreterGroupId, object);
  }

  @Override
  public void onUpdate(String interpreterGroupId, AngularObject object) {
    Notebook notebook = notebook();
    if (notebook == null) {
      return;
    }

    List<Note> notes = notebook.getAllNotes();
    for (Note note : notes) {
      if (object.getNoteId() != null && !note.getId().equals(object.getNoteId())) {
        continue;
      }

      List<InterpreterSetting> intpSettings =
          notebook.getInterpreterSettingManager().getInterpreterSettings(note.getId());
      if (intpSettings.isEmpty()) {
        continue;
      }

      broadcast(note.getId(), new Message(OP.ANGULAR_OBJECT_UPDATE).put("angularObject", object)
          .put("interpreterGroupId", interpreterGroupId).put("noteId", note.getId())
          .put("paragraphId", object.getParagraphId()));
    }
  }

  @Override
  public void onRemove(String interpreterGroupId, String name, String noteId, String paragraphId) {
    Notebook notebook = notebook();
    List<Note> notes = notebook.getAllNotes();
    for (Note note : notes) {
      if (noteId != null && !note.getId().equals(noteId)) {
        continue;
      }

      List<String> settingIds =
          notebook.getInterpreterSettingManager().getInterpreters(note.getId());
      for (String id : settingIds) {
        if (interpreterGroupId.contains(id)) {
          broadcast(note.getId(),
              new Message(OP.ANGULAR_OBJECT_REMOVE).put("name", name).put("noteId", noteId)
                  .put("paragraphId", paragraphId));
          break;
        }
      }
    }
  }

  private void getEditorSetting(NotebookSocket conn, Message fromMessage) throws IOException {
    String paragraphId = (String) fromMessage.get("paragraphId");
    String replName = (String) fromMessage.get("magic");
    String noteId = getOpenNoteId(conn);
    String user = fromMessage.principal;
    Message resp = new Message(OP.EDITOR_SETTING);
    resp.put("paragraphId", paragraphId);
    Interpreter interpreter =
        notebook().getInterpreterFactory().getInterpreter(user, noteId, replName);
    resp.put("editor", notebook().getInterpreterSettingManager().
        getEditorSetting(interpreter, user, noteId, replName));
    conn.send(serializeMessage(resp));
    return;
  }

  private void getInterpreterSettings(NotebookSocket conn, AuthenticationInfo subject)
      throws IOException {
    List<InterpreterSetting> availableSettings = notebook().getInterpreterSettingManager().get();
    conn.send(serializeMessage(
        new Message(OP.INTERPRETER_SETTINGS).put("interpreterSettings", availableSettings)));
  }

  @Override
  public void onMetaInfosReceived(String settingId, Map<String, String> metaInfos) {
    InterpreterSetting interpreterSetting =
        notebook().getInterpreterSettingManager().get(settingId);
    interpreterSetting.setInfos(metaInfos);
  }

  private void switchConnectionToWatcher(NotebookSocket conn, Message messagereceived)
      throws IOException {
    if (!isSessionAllowedToSwitchToWatcher(conn)) {
      LOG.error("Cannot switch this client to watcher, invalid security key");
      return;
    }
    LOG.info("Going to add {} to watcher socket", conn);
    // add the connection to the watcher.
    if (watcherSockets.contains(conn)) {
      LOG.info("connection alrerady present in the watcher");
      return;
    }
    watcherSockets.add(conn);

    // remove this connection from regular zeppelin ws usage.
    removeConnectionFromAllNote(conn);
    connectedSockets.remove(conn);
    removeUserConnection(conn.getUser(), conn);
  }

  private boolean isSessionAllowedToSwitchToWatcher(NotebookSocket session) {
    String watcherSecurityKey = session.getRequest().getHeader(WatcherSecurityKey.HTTP_HEADER);
    return !(StringUtils.isBlank(watcherSecurityKey) || !watcherSecurityKey
        .equals(WatcherSecurityKey.getKey()));
  }

  private void broadcastToWatchers(String noteId, String subject, Message message) {
    synchronized (watcherSockets) {
      if (watcherSockets.isEmpty()) {
        return;
      }
      for (NotebookSocket watcher : watcherSockets) {
        try {
          watcher.send(
              WatcherMessage.builder(noteId).subject(subject).message(serializeMessage(message))
                  .build().serialize());
        } catch (IOException e) {
          LOG.error("Cannot broadcast message to watcher", e);
        }
      }
    }
  }
}<|MERGE_RESOLUTION|>--- conflicted
+++ resolved
@@ -1247,18 +1247,7 @@
       p.setReturn(new InterpreterResult(InterpreterResult.Code.ERROR, e.getMessage()), e);
       p.setStatus(Status.ERROR);
     }
-<<<<<<< HEAD
-
-    if (note.isPersonalizedMode()) {
-      Map<String, Paragraph> userParagraphMap =
-              note.getParagraph(paragraphId).getUserParagraphMap();
-      broadcastParagraphs(userParagraphMap);
-    } else {
-      broadcastParagraph(note, p);
-    }
-=======
     conn.send(serializeMessage(new Message(OP.PARAGRAPH).put("paragraph", p)));
->>>>>>> d4c882ee
   }
 
   private void cloneNote(NotebookSocket conn, HashSet<String> userAndRoles, Notebook notebook,
