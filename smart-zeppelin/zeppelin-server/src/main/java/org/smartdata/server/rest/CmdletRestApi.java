--- conflicted
+++ resolved
@@ -48,33 +48,22 @@
   @Path("/{cmdletId}/status")
   public Response status(@PathParam("cmdletId") String cmdletId) {
     Long longNumber = Long.parseLong(cmdletId);
-<<<<<<< HEAD
-    return new JsonResponse<>(Response.Status.OK,
-        ssm.getCmdletManager().getCmdletInfo(longNumber)).build();
-=======
     try {
       return new JsonResponse<>(Response.Status.OK,
-          smartEngine.getCmdletExecutor().getCmdletInfo(longNumber)).build();
+          smartEngine.getCmdletManager().getCmdletInfo(longNumber)).build();
     } catch (Exception e) {
       logger.error("Exception in CmdletRestApi while getting status", e);
       return new JsonResponse<>(Response.Status.INTERNAL_SERVER_ERROR,
           e.getMessage(), ExceptionUtils.getStackTrace(e)).build();
     }
->>>>>>> 332688b6
   }
 
   @GET
   @Path("/list")
-<<<<<<< HEAD
-  public Response list() throws Exception {
-    return new JsonResponse<>(Response.Status.OK,
-        ssm.getCmdletManager().listCmdletsInfo(-1, null))
-        .build();
-=======
   public Response list() {
     try {
       return new JsonResponse<>(Response.Status.OK,
-          smartEngine.getCmdletExecutor()
+          smartEngine.getCmdletManager()
           .listCmdletsInfo(-1, null))
           .build();
     } catch (Exception e) {
@@ -82,7 +71,6 @@
       return new JsonResponse<>(Response.Status.INTERNAL_SERVER_ERROR,
           e.getMessage(), ExceptionUtils.getStackTrace(e)).build();
     }
->>>>>>> 332688b6
   }
 
   @POST
@@ -90,11 +78,7 @@
   public Response submitAction(String args,
       @PathParam("actionType") String actionType) {
     try {
-<<<<<<< HEAD
-      return new JsonResponse<>(Response.Status.CREATED, ssm.getCmdletManager()
-=======
-      return new JsonResponse<>(Response.Status.CREATED, smartEngine.getCmdletExecutor()
->>>>>>> 332688b6
+      return new JsonResponse<>(Response.Status.CREATED, smartEngine.getCmdletManager()
           .submitCmdlet(actionType + " " + args)).build();
     } catch (Exception e) {
       logger.error("Exception in ActionRestApi while adding cmdlet", e);
