/**
 * Licensed to the Apache Software Foundation (ASF) under one
 * or more contributor license agreements.  See the NOTICE file
 * distributed with this work for additional information
 * regarding copyright ownership.  The ASF licenses this file
 * to you under the Apache License, Version 2.0 (the
 * "License"); you may not use this file except in compliance
 * with the License.  You may obtain a copy of the License at
 *
 *     http://www.apache.org/licenses/LICENSE-2.0
 *
 * Unless required by applicable law or agreed to in writing, software
 * distributed under the License is distributed on an "AS IS" BASIS,
 * WITHOUT WARRANTIES OR CONDITIONS OF ANY KIND, either express or implied.
 * See the License for the specific language governing permissions and
 * limitations under the License.
 */
package org.smartdata.server.rest;

import org.apache.commons.lang.exception.ExceptionUtils;
import org.slf4j.Logger;
import org.slf4j.LoggerFactory;
import org.smartdata.common.rule.RuleState;
import org.smartdata.server.SmartEngine;
import org.smartdata.server.rest.message.JsonResponse;

import javax.ws.rs.DELETE;
import javax.ws.rs.GET;
import javax.ws.rs.POST;
import javax.ws.rs.Path;
import javax.ws.rs.PathParam;
import javax.ws.rs.Produces;
import javax.ws.rs.core.Response;

/**
 * Rules APIs.
 */
@Path("/smart/api/v1/rules")
@Produces("application/json")
public class RuleRestApi {
  private SmartEngine smartEngine;
  private static final Logger logger =
      LoggerFactory.getLogger(RuleRestApi.class);

  public RuleRestApi(SmartEngine smartEngine) {
    this.smartEngine = smartEngine;
  }

  @POST
  @Path("/add")
  public Response addRule(String message) {
    String rule;
    long t;
    try {
      rule = java.net.URLDecoder.decode(message, "UTF-8");
      logger.info("Adding rule: " + rule);
      t = smartEngine.getRuleManager().submitRule(rule, RuleState.DISABLED);
    } catch (Exception e) {
      logger.error("Exception in RuleRestApi while adding rule ", e);
      return new JsonResponse<>(Response.Status.INTERNAL_SERVER_ERROR,
          e.getMessage(), ExceptionUtils.getStackTrace(e)).build();
    }
    return new JsonResponse(Response.Status.CREATED, t).build();
  }

  @DELETE
  @Path("/{ruleId}/delete")
  public void deleteRule(@PathParam("ruleId") String ruleId) {
    try {
      Long longNumber = Long.parseLong(ruleId);
      smartEngine.getRuleManager().deleteRule(longNumber,
          false);
    } catch (Exception e) {
      logger.error("Exception in RuleRestApi while deleting rule ", e);
    }
  }

  @POST
  @Path("/{ruleId}/start")
  public Response start(@PathParam("ruleId") String ruleId) {
    logger.info("Start rule{}", ruleId);
    Long intNumber = Long.parseLong(ruleId);
    try {
      smartEngine.getRuleManager().activateRule(intNumber);
      return new JsonResponse<>(Response.Status.OK).build();
    } catch (Exception e) {
      logger.error("Exception in RuleRestApi while starting rule ", e);
      return new JsonResponse<>(Response.Status.INTERNAL_SERVER_ERROR,
          e.getMessage(), ExceptionUtils.getStackTrace(e)).build();
    }
  }

  @DELETE
  @Path("/{ruleId}/stop")
  public Response stop(@PathParam("ruleId") String ruleId) {
    logger.info("Stop rule{}", ruleId);
    Long intNumber = Long.parseLong(ruleId);
    try {
      smartEngine.getRuleManager().disableRule(intNumber, true);
      return new JsonResponse<>(Response.Status.OK).build();
    } catch (Exception e) {
      logger.error("Exception in RuleRestApi while stoping rule ", e);
      return new JsonResponse<>(Response.Status.INTERNAL_SERVER_ERROR,
          e.getMessage(), ExceptionUtils.getStackTrace(e)).build();
    }
  }

  @GET
  @Path("/{ruleId}/status")
  public Response status(@PathParam("ruleId") String ruleId) {
    Long intNumber = Long.parseLong(ruleId);
    try {
      return new JsonResponse<>(Response.Status.OK,
          smartEngine.getRuleManager().getRuleInfo(intNumber)).build();
    } catch (Exception e) {
      logger.error("Exception in RuleRestApi while getting rule status", e);
      return new JsonResponse<>(Response.Status.INTERNAL_SERVER_ERROR,
          e.getMessage(), ExceptionUtils.getStackTrace(e)).build();
    }
  }

  @GET
  @Path("/{ruleId}/cmdlets")
<<<<<<< HEAD
  public Response cmdlets(@PathParam("ruleId") String ruleId) throws Exception {
    Long intNumer = Long.parseLong(ruleId);
    Map<String, String> m = new HashMap<String, String>();
    m.put("_FILE_PATH_", "/testCacheFile");
    CmdletInfo cmdlet1 = new CmdletInfo(0, 1,
        CmdletState.PENDING, JsonUtil.toJsonString(m), 123123333L, 232444444L);
    CmdletInfo cmdlet2 = new CmdletInfo(1, 1, CmdletState.PENDING,
        JsonUtil.toJsonString(m), 123178333L, 232444994L);
    return new JsonResponse<>(Response.Status.OK,
        ssm.getCmdletManager().listCmdletsInfo(intNumer, null)).build();
=======
  public Response cmdlets(@PathParam("ruleId") String ruleId) {
    Long intNumber = Long.parseLong(ruleId);
    try {
      return new JsonResponse<>(Response.Status.OK,
          smartEngine.getCmdletExecutor().listCmdletsInfo(intNumber, null)).build();
    } catch (Exception e) {
      logger.error("Exception in RuleRestApi while getting cmdlets ", e);
      return new JsonResponse<>(Response.Status.INTERNAL_SERVER_ERROR,
          e.getMessage(), ExceptionUtils.getStackTrace(e)).build();
    }
>>>>>>> 332688b6
  }

  @GET
  @Path("/list")
  public Response ruleList() {
    try {
      return new JsonResponse<>(Response.Status.OK,
          smartEngine.getRuleManager().listRulesInfo()).build();
    } catch (Exception e) {
      logger.error("Exception in RuleRestApi while listing rules", e);
      return new JsonResponse<>(Response.Status.INTERNAL_SERVER_ERROR,
          e.getMessage(), ExceptionUtils.getStackTrace(e)).build();
    }
  }
}<|MERGE_RESOLUTION|>--- conflicted
+++ resolved
@@ -121,29 +121,16 @@
 
   @GET
   @Path("/{ruleId}/cmdlets")
-<<<<<<< HEAD
-  public Response cmdlets(@PathParam("ruleId") String ruleId) throws Exception {
-    Long intNumer = Long.parseLong(ruleId);
-    Map<String, String> m = new HashMap<String, String>();
-    m.put("_FILE_PATH_", "/testCacheFile");
-    CmdletInfo cmdlet1 = new CmdletInfo(0, 1,
-        CmdletState.PENDING, JsonUtil.toJsonString(m), 123123333L, 232444444L);
-    CmdletInfo cmdlet2 = new CmdletInfo(1, 1, CmdletState.PENDING,
-        JsonUtil.toJsonString(m), 123178333L, 232444994L);
-    return new JsonResponse<>(Response.Status.OK,
-        ssm.getCmdletManager().listCmdletsInfo(intNumer, null)).build();
-=======
   public Response cmdlets(@PathParam("ruleId") String ruleId) {
     Long intNumber = Long.parseLong(ruleId);
     try {
       return new JsonResponse<>(Response.Status.OK,
-          smartEngine.getCmdletExecutor().listCmdletsInfo(intNumber, null)).build();
+          smartEngine.getCmdletManager().listCmdletsInfo(intNumber, null)).build();
     } catch (Exception e) {
       logger.error("Exception in RuleRestApi while getting cmdlets ", e);
       return new JsonResponse<>(Response.Status.INTERNAL_SERVER_ERROR,
           e.getMessage(), ExceptionUtils.getStackTrace(e)).build();
     }
->>>>>>> 332688b6
   }
 
   @GET
