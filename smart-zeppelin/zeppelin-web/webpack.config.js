--- conflicted
+++ resolved
@@ -269,10 +269,7 @@
   config.devServer = {
     historyApiFallback: true,
     port: 1234,
-<<<<<<< HEAD
-=======
     host: 'localhost',
->>>>>>> b69fe56e
     inline: true,
     hot: true,
     progress: true,
