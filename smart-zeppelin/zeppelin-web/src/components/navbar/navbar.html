--- conflicted
+++ resolved
@@ -20,11 +20,7 @@
       </button>
       <a class="navbar-brand" href="#/cluster/hotTestFiles">
         <!--<img style="margin-top: -7px;" src="assets/images/zepLogoW.png" width="50" alt="I'm smart" /> -->
-<<<<<<< HEAD
         Smart Manager
-=======
-        Smart
->>>>>>> 135a6ff4
       </a>
     </div>
 
@@ -137,11 +133,7 @@
 
         <div class="row about">
           <div class="hidden-xs col-sm-4 logo">
-<<<<<<< HEAD
             <img src="assets/images/zepLogo.png" alt="Smart Manager" title="Smart Manager" />
-=======
-            <img src="assets/images/zepLogo.png" alt="Smart" title="Smart" />
->>>>>>> 135a6ff4
             <small>Powered by Apache Zeppelin!</small>
           </div>
           <div class="col-xs-12 col-sm-8 content">
