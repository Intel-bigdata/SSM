--- conflicted
+++ resolved
@@ -39,11 +39,7 @@
       $rootScope.userName = $scope.loginParams.userName;
       $scope.SigningIn = false;
 
-<<<<<<< HEAD
-      $location.path('/notebook/2CM9DW8NW');
-=======
       $location.path("/notebook/2CM9DW8NW");
->>>>>>> 310f5dba
     }, function errorCallback(errorResponse) {
       $scope.loginParams.errorText = 'The username and password that you entered don\'t match.';
       $scope.SigningIn = false;
