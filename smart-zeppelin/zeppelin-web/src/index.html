<!doctype html>
<!--
Licensed under the Apache License, Version 2.0 (the "License");
you may not use this file except in compliance with the License.
You may obtain a copy of the License at

http://www.apache.org/licenses/LICENSE-2.0

Unless required by applicable law or agreed to in writing, software
distributed under the License is distributed on an "AS IS" BASIS,
WITHOUT WARRANTIES OR CONDITIONS OF ANY KIND, either express or implied.
See the License for the specific language governing permissions and
limitations under the License.
-->
<html ng-controller="MainCtrl" class="no-js">
  <head>
    <meta http-equiv="X-UA-Compatible" content="IE=edge" />
    <meta charset="utf-8" />
    <title></title>
    <!-- disable caches for all browser -->
    <meta http-equiv="cache-control" content="max-age=0" />
    <meta http-equiv="cache-control" content="no-cache" />
    <meta http-equiv="cache-control" content="no-store" />
    <meta http-equiv="expires" content="0" />
    <meta http-equiv="expires" content="Tue, 01 Jan 1980 1:00:00 GMT" />
    <meta http-equiv="pragma" content="no-cache" />

    <meta name="description" content="" />
    <meta name="viewport" content="width=device-width" />

    <!-- ACE CSS autocomplition issue workarounds -->
    <style type="text/css">
       div.ace_editor.ace_autocomplete .ace_marker-layer .ace_active-line { z-index: -1 !important; }
    </style>

    <!-- Place favicon.ico and apple-touch-icon.png in the root directory -->
    <!-- build:css(.) styles/vendor.css -->
    <!-- bower:css -->
    <link rel="stylesheet" href="bower_components/bootstrap/dist/css/bootstrap.css" />
    <link rel="stylesheet" href="bower_components/nvd3/build/nv.d3.css" />
    <link rel="stylesheet" href="bower_components/perfect-scrollbar/src/perfect-scrollbar.css" />
    <link rel="stylesheet" href="bower_components/ng-sortable/dist/ng-sortable.css" />
    <link rel="stylesheet" href="bower_components/angular-xeditable/dist/css/xeditable.css" />
    <link rel="stylesheet" href="bower_components/highlightjs/styles/github.css" />
    <link rel="stylesheet" href="bower_components/ngtoast/dist/ngToast.css" />
    <link rel="stylesheet" href="bower_components/bootstrap3-dialog/dist/css/bootstrap-dialog.min.css" />
    <link rel="stylesheet" href="bower_components/pikaday/css/pikaday.css" />
    <link rel="stylesheet" href="bower_components/handsontable/dist/handsontable.css" />
    <link rel="stylesheet" href="bower_components/github-markdown-css/github-markdown.css" />
    <link rel="stylesheet" href="bower_components/angular-loading-bar/build/loading-bar.css" />
    <link rel="stylesheet" href="bower_components/angular-motion/dist/angular-motion.css" />
    <link rel="stylesheet" href="bower_components/bootstrap-additions/dist/bootstrap-additions.css" />
    <link rel="stylesheet" href="bower_components/angular-ui-select/dist/select.css" />
    <!-- endbower -->
    <link rel="stylesheet" href="bower_components/jquery-ui/themes/base/jquery-ui.css" />
    <link rel="stylesheet" href="bower_components/select2/dist/css/select2.css" />
    <!-- endbuild -->
    <!-- build:css(.tmp) styles/main.css -->
    <link rel="stylesheet" href="components/navbar/navbar.css" />
    <link rel="stylesheet" href="app/home/home.css" />
    <link rel="stylesheet" href="app/search/search.css" />
    <link rel="stylesheet" href="app/notebook/notebook.css" />
    <link rel="stylesheet" href="app/notebook/paragraph/paragraph.css" />
    <link rel="stylesheet" href="app/notebook/paragraph/result/result.css" />
    <link rel="stylesheet" href="app/jobmanager/jobmanager.css" />
    <link rel="stylesheet" href="app/jobmanager/jobs/job.css" />
    <link rel="stylesheet" href="app/interpreter/interpreter.css" />
    <link rel="stylesheet" href="app/helium/helium.css" />
    <link rel="stylesheet" href="app/credential/credential.css" />
    <link rel="stylesheet" href="app/configuration/configuration.css" />
    <link rel="stylesheet" href="components/expandCollapse/expandCollapse.css" />
    <link rel="stylesheet" href="fonts/font-awesome.min.css" />
    <link rel="stylesheet" href="fonts/simple-line-icons.css" />
    <link rel="stylesheet" href="fonts/custom-font.css" />
    <link rel="stylesheet" href="fonts/google-fonts.css" />
<<<<<<< HEAD
=======
    <link rel="stylesheet" href="app/dashboard/styles/dashboard.css" />
>>>>>>> 28d48f00
    <!-- endbuild -->
    <link rel="stylesheet" ng-href="assets/styles/looknfeel/{{looknfeel}}.css" />
    <link rel="stylesheet" href="assets/styles/printMode.css" />
  </head>
  <body ng-class="{'bodyAsIframe': asIframe}">
    <!--[if lt IE 7]>
    <p class="browsehappy">You are using an <strong>outdated</strong> browser. Please <a href="http://browsehappy.com/">upgrade your browser</a> to improve your experience.</p>
    <![endif]-->
    <toast></toast>
    <div ng-include src="'components/navbar/navbar.html'"></div>
    <!-- Add your site or application content here -->
    <div id="main" class="container">
      <div ng-view style="height: 100%"></div>
    </div>
    <!-- Modal ::  Keyboard shortcuts -->
    <div ng-include src="'components/modal-shortcut/modal-shortcut.html'"></div>
    <div ng-controller="NotenameCtrl as notenamectrl">
      <div id="note-modal-container" ng-include src="'components/noteName-create/note-name-dialog.html'"></div>
    </div>
    <div ng-controller="NoteImportCtrl as noteimportctrl">
      <div id="note-import-container" ng-include src="'components/noteName-import/note-import-dialog.html'"></div>
    </div>
    <div ng-controller="LoginCtrl as noteimportctrl">
      <div id="login-container" ng-include src="'components/login/login.html'"></div>
    </div>
    <div ng-controller="RenameCtrl">
      <div ng-include src="'components/rename/rename.html'"></div>
    </div>
    <!-- build:js(.) scripts/oldieshim.js -->
    <!--[if lt IE 9]>
    <script src="bower_components/es5-shim/es5-shim.js"></script>
    <script src="bower_components/json3/lib/json3.min.js"></script>
    <![endif]-->
    <!-- endbuild -->

    <script type="text/x-mathjax-config">
      var config = {
        extensions: ["tex2jax.js"],
        jax: ["input/TeX", "output/HTML-CSS"],
        tex2jax: {
          inlineMath: [ ["\\(","\\)"] ],
          displayMath: [ ['$$','$$'], ["\\[","\\]"] ],
          processEscapes: true
        },
        "HTML-CSS": { availableFonts: ["TeX"] },
        messageStyle: "none"
      }
      // add root only if it's not dev mode
      if (Number(location.port) !== 9000) {
        config.root = '.';
      }
      MathJax.Hub.Config(config);
    </script>

    <!-- build:js(.) scripts/vendor.js -->
    <!-- bower:js -->
    <script src="bower_components/jquery/dist/jquery.js"></script>
    <script src="bower_components/angular/angular.js"></script>
    <script src="bower_components/json3/lib/json3.js"></script>
    <script src="bower_components/bootstrap/dist/js/bootstrap.js"></script>
    <script src="bower_components/angular-cookies/angular-cookies.js"></script>
    <script src="bower_components/angular-sanitize/angular-sanitize.js"></script>
    <script src="bower_components/angular-animate/angular-animate.js"></script>
    <script src="bower_components/angular-touch/angular-touch.js"></script>
    <script src="bower_components/angular-route/angular-route.js"></script>
    <script src="bower_components/angular-resource/angular-resource.js"></script>
    <script src="bower_components/angular-bootstrap/ui-bootstrap-tpls.js"></script>
    <script src="bower_components/angular-websocket/angular-websocket.min.js"></script>
    <script src="bower_components/ace-builds/src-noconflict/ace.js"></script>
    <script src="bower_components/ace-builds/src-noconflict/mode-scala.js"></script>
    <script src="bower_components/ace-builds/src-noconflict/mode-python.js"></script>
    <script src="bower_components/ace-builds/src-noconflict/mode-sql.js"></script>
    <script src="bower_components/ace-builds/src-noconflict/mode-markdown.js"></script>
    <script src="bower_components/ace-builds/src-noconflict/mode-pig.js"></script>
    <script src="bower_components/ace-builds/src-noconflict/mode-sh.js"></script>
    <script src="bower_components/ace-builds/src-noconflict/mode-r.js"></script>
    <script src="bower_components/ace-builds/src-noconflict/keybinding-emacs.js"></script>
    <script src="bower_components/ace-builds/src-noconflict/ext-language_tools.js"></script>
    <script src="bower_components/ace-builds/src-noconflict/theme-chrome.js"></script>
    <script src="bower_components/angular-ui-ace/ui-ace.js"></script>
    <script src="bower_components/jquery.scrollTo/jquery.scrollTo.js"></script>
    <script src="bower_components/d3/d3.js"></script>
    <script src="bower_components/nvd3/build/nv.d3.js"></script>
    <script src="bower_components/jquery-ui/jquery-ui.js"></script>
    <script src="bower_components/angular-dragdrop/src/angular-dragdrop.js"></script>
    <script src="bower_components/perfect-scrollbar/src/perfect-scrollbar.js"></script>
    <script src="bower_components/ng-sortable/dist/ng-sortable.js"></script>
    <script src="bower_components/angular-elastic/elastic.js"></script>
    <script src="bower_components/angular-elastic-input/dist/angular-elastic-input.min.js"></script>
    <script src="bower_components/angular-xeditable/dist/js/xeditable.js"></script>
    <script src="bower_components/highlightjs/highlight.pack.js"></script>
    <script src="bower_components/lodash/lodash.js"></script>
    <script src="bower_components/angular-filter/dist/angular-filter.js"></script>
    <script src="bower_components/ngtoast/dist/ngToast.js"></script>
    <script src="bower_components/ng-focus-if/focusIf.js"></script>
    <script src="bower_components/bootstrap3-dialog/dist/js/bootstrap-dialog.min.js"></script>
    <script src="bower_components/zeroclipboard/dist/ZeroClipboard.js"></script>
    <script src="bower_components/moment/moment.js"></script>
    <script src="bower_components/pikaday/pikaday.js"></script>
    <script src="bower_components/handsontable/dist/handsontable.js"></script>
    <script src="bower_components/moment-duration-format/lib/moment-duration-format.js"></script>
    <script src="bower_components/select2/dist/js/select2.js"></script>
    <script src="bower_components/MathJax/MathJax.js"></script>
    <script src="bower_components/clipboard/dist/clipboard.js"></script>
    <script src="bower_components/ngclipboard/dist/ngclipboard.js"></script>
    <script src="bower_components/jquery.cookie/jquery.cookie.js"></script>
    <script src="bower_components/angular-loading-bar/build/loading-bar.js"></script>
    <script src="bower_components/angular-smart-table/dist/smart-table.js"></script>
    <script src="bower_components/angular-strap/dist/angular-strap.js"></script>
    <script src="bower_components/angular-strap/dist/angular-strap.tpl.js"></script>
    <script src="bower_components/ng-file-upload/ng-file-upload.js"></script>
    <script src="bower_components/angular-ui-select/dist/select.js"></script>
    <!-- endbower -->
    <!-- endbuild -->
  </body>
</html><|MERGE_RESOLUTION|>--- conflicted
+++ resolved
@@ -73,10 +73,7 @@
     <link rel="stylesheet" href="fonts/simple-line-icons.css" />
     <link rel="stylesheet" href="fonts/custom-font.css" />
     <link rel="stylesheet" href="fonts/google-fonts.css" />
-<<<<<<< HEAD
-=======
     <link rel="stylesheet" href="app/dashboard/styles/dashboard.css" />
->>>>>>> 28d48f00
     <!-- endbuild -->
     <link rel="stylesheet" ng-href="assets/styles/looknfeel/{{looknfeel}}.css" />
     <link rel="stylesheet" href="assets/styles/printMode.css" />
