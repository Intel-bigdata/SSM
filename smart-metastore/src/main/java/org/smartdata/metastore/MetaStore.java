/**
 * Licensed to the Apache Software Foundation (ASF) under one
 * or more contributor license agreements.  See the NOTICE file
 * distributed with this work for additional information
 * regarding copyright ownership.  The ASF licenses this file
 * to you under the Apache License, Version 2.0 (the
 * "License"); you may not use this file except in compliance
 * with the License.  You may obtain a copy of the License at
 *
 *     http://www.apache.org/licenses/LICENSE-2.0
 *
 * Unless required by applicable law or agreed to in writing, software
 * distributed under the License is distributed on an "AS IS" BASIS,
 * WITHOUT WARRANTIES OR CONDITIONS OF ANY KIND, either express or implied.
 * See the License for the specific language governing permissions and
 * limitations under the License.
 */
package org.smartdata.metastore;

import org.slf4j.Logger;
import org.slf4j.LoggerFactory;
import org.smartdata.metaservice.BackupMetaService;
import org.smartdata.metaservice.CmdletMetaService;
import org.smartdata.metaservice.CopyMetaService;
import org.smartdata.metastore.dao.AccessCountDao;
import org.smartdata.metastore.dao.AccessCountTable;
import org.smartdata.metastore.dao.ActionDao;
import org.smartdata.metastore.dao.BackUpInfoDao;
import org.smartdata.metastore.dao.CacheFileDao;
import org.smartdata.metastore.dao.ClusterConfigDao;
import org.smartdata.metastore.dao.ClusterInfoDao;
import org.smartdata.metastore.dao.CmdletDao;
import org.smartdata.metastore.dao.CompressionFileDao;
import org.smartdata.metastore.dao.DataNodeInfoDao;
import org.smartdata.metastore.dao.DataNodeStorageInfoDao;
import org.smartdata.metastore.dao.FileDiffDao;
import org.smartdata.metastore.dao.FileInfoDao;
import org.smartdata.metastore.dao.FileStateDao;
import org.smartdata.metastore.dao.GeneralDao;
import org.smartdata.metastore.dao.GlobalConfigDao;
import org.smartdata.metastore.dao.GroupsDao;
import org.smartdata.metastore.dao.MetaStoreHelper;
import org.smartdata.metastore.dao.RuleDao;
import org.smartdata.metastore.dao.StorageDao;
import org.smartdata.metastore.dao.StorageHistoryDao;
import org.smartdata.metastore.dao.SystemInfoDao;
import org.smartdata.metastore.dao.UserDao;
import org.smartdata.metastore.dao.XattrDao;
import org.smartdata.metastore.utils.MetaStoreUtils;
import org.smartdata.metrics.FileAccessEvent;
import org.smartdata.model.ActionInfo;
import org.smartdata.model.BackUpInfo;
import org.smartdata.model.CachedFileStatus;
import org.smartdata.model.ClusterConfig;
import org.smartdata.model.ClusterInfo;
import org.smartdata.model.CmdletInfo;
import org.smartdata.model.CmdletState;
import org.smartdata.model.CompressionFileState;
import org.smartdata.model.DataNodeInfo;
import org.smartdata.model.DataNodeStorageInfo;
import org.smartdata.model.DetailedFileAction;
import org.smartdata.model.DetailedRuleInfo;
import org.smartdata.model.FileAccessInfo;
import org.smartdata.model.FileDiff;
import org.smartdata.model.FileDiffState;
import org.smartdata.model.FileInfo;
import org.smartdata.model.FileState;
import org.smartdata.model.GlobalConfig;
import org.smartdata.model.NormalFileState;
import org.smartdata.model.RuleInfo;
import org.smartdata.model.RuleState;
import org.smartdata.model.S3FileState;
import org.smartdata.model.StorageCapacity;
import org.smartdata.model.StoragePolicy;
import org.smartdata.model.SystemInfo;
import org.smartdata.model.XAttribute;
import org.springframework.dao.EmptyResultDataAccessException;

import java.sql.Connection;
import java.sql.SQLException;
import java.util.ArrayList;
import java.util.Collection;
import java.util.HashMap;
import java.util.HashSet;
import java.util.Iterator;
import java.util.List;
import java.util.Map;
import java.util.Set;

import static org.smartdata.metastore.utils.MetaStoreUtils.getKey;

/**
 * Operations supported for upper functions.
 */
public class MetaStore implements CopyMetaService, CmdletMetaService, BackupMetaService {
  static final Logger LOG = LoggerFactory.getLogger(MetaStore.class);

  private DBPool pool = null;

  private Map<Integer, String> mapOwnerIdName = null;
  private Map<Integer, String> mapGroupIdName = null;
  private Map<Integer, String> mapStoragePolicyIdName = null;
  private Map<String, Integer> mapStoragePolicyNameId = null;
  private Map<String, StorageCapacity> mapStorageCapacity = null;
  private Set<String> setBackSrc = null;
  private RuleDao ruleDao;
  private CmdletDao cmdletDao;
  private ActionDao actionDao;
  private FileInfoDao fileInfoDao;
  private CacheFileDao cacheFileDao;
  private StorageDao storageDao;
  private StorageHistoryDao storageHistoryDao;
  private UserDao userDao;
  private GroupsDao groupsDao;
  private XattrDao xattrDao;
  private FileDiffDao fileDiffDao;
  private AccessCountDao accessCountDao;
  private MetaStoreHelper metaStoreHelper;
  private ClusterConfigDao clusterConfigDao;
  private GlobalConfigDao globalConfigDao;
  private DataNodeInfoDao dataNodeInfoDao;
  private DataNodeStorageInfoDao dataNodeStorageInfoDao;
  private BackUpInfoDao backUpInfoDao;
  private ClusterInfoDao clusterInfoDao;
  private SystemInfoDao systemInfoDao;
  private FileStateDao fileStateDao;
<<<<<<< HEAD
  private CompressionFileDao compressionFileDao;
=======
  private GeneralDao generalDao;
>>>>>>> 5f85bc65

  public MetaStore(DBPool pool) throws MetaStoreException {
    this.pool = pool;
    ruleDao = new RuleDao(pool.getDataSource());
    cmdletDao = new CmdletDao(pool.getDataSource());
    actionDao = new ActionDao(pool.getDataSource());
    fileInfoDao = new FileInfoDao(pool.getDataSource());
    xattrDao = new XattrDao(pool.getDataSource());
    cacheFileDao = new CacheFileDao(pool.getDataSource());
    userDao = new UserDao(pool.getDataSource());
    storageDao = new StorageDao(pool.getDataSource());
    storageHistoryDao = new StorageHistoryDao(pool.getDataSource());
    groupsDao = new GroupsDao(pool.getDataSource());
    accessCountDao = new AccessCountDao(pool.getDataSource());
    fileDiffDao = new FileDiffDao(pool.getDataSource());
    metaStoreHelper = new MetaStoreHelper(pool.getDataSource());
    clusterConfigDao = new ClusterConfigDao(pool.getDataSource());
    globalConfigDao = new GlobalConfigDao(pool.getDataSource());
    dataNodeInfoDao = new DataNodeInfoDao(pool.getDataSource());
    dataNodeStorageInfoDao = new DataNodeStorageInfoDao(pool.getDataSource());
    backUpInfoDao = new BackUpInfoDao(pool.getDataSource());
    clusterInfoDao = new ClusterInfoDao(pool.getDataSource());
    systemInfoDao = new SystemInfoDao(pool.getDataSource());
    fileStateDao = new FileStateDao(pool.getDataSource());
<<<<<<< HEAD
    compressionFileDao = new CompressionFileDao(pool.getDataSource());
=======
    generalDao = new GeneralDao(pool.getDataSource());
>>>>>>> 5f85bc65
  }

  public Connection getConnection() throws MetaStoreException {
    if (pool != null) {
      try {
        return pool.getConnection();
      } catch (SQLException e) {
        throw new MetaStoreException(e);
      }
    }
    return null;
  }

  private void closeConnection(Connection conn) throws MetaStoreException {
    if (pool != null) {
      try {
        pool.closeConnection(conn);
      } catch (SQLException e) {
        throw new MetaStoreException(e);
      }
    }
  }

  public Long queryForLong(String sql) throws MetaStoreException {
    try {
      return generalDao.queryForLong(sql);
    } catch (Exception e) {
      throw new MetaStoreException(e);
    }
  }

  public void addUser(String userName) throws MetaStoreException {
    try {
      userDao.addUser(userName);
    } catch (Exception e) {
      throw new MetaStoreException(e);
    }
  }

  public void addGroup(
      String groupName) throws MetaStoreException {
    try {
      groupsDao.addGroup(groupName);
    } catch (Exception e) {
      throw new MetaStoreException(e);
    }
  }

  private void updateUsersMap() throws MetaStoreException {
    mapOwnerIdName = userDao.getUsersMap();
    fileInfoDao.updateUsersMap(mapOwnerIdName);
  }

  private void updateGroupsMap() throws MetaStoreException {
    try {
      mapGroupIdName = groupsDao.getGroupsMap();
      fileInfoDao.updateGroupsMap(mapGroupIdName);
    } catch (Exception e) {
      throw new MetaStoreException(e);
    }
  }

  /**
   * Store a single file info into database.
   *
   * @param file
   */
  public void insertFile(FileInfo file)
      throws MetaStoreException {
    updateCache();
    String owner = file.getOwner();
    String group = file.getGroup();
    if (!this.mapOwnerIdName.values().contains(owner)) {
      this.addUser(owner);
      this.updateUsersMap();
    }
    if (!this.mapGroupIdName.values().contains(group)) {
      this.addGroup(group);
      this.updateGroupsMap();
    }
    fileInfoDao.insert(file);
  }


  /**
   * Store files info into database.
   *
   * @param files
   */
  public void insertFiles(FileInfo[] files)
      throws MetaStoreException {
    updateCache();
    for (FileInfo file : files) {
      String owner = file.getOwner();
      String group = file.getGroup();
      if (!this.mapOwnerIdName.values().contains(owner)) {
        this.addUser(owner);
        this.updateUsersMap();
      }
      if (!this.mapGroupIdName.values().contains(group)) {
        this.addGroup(group);
        this.updateGroupsMap();
      }
    }
    fileInfoDao.insert(files);
  }

  public int updateFileStoragePolicy(String path, String policyName)
      throws MetaStoreException {
    if (mapStoragePolicyIdName == null) {
      updateCache();
    }
    if (!mapStoragePolicyNameId.containsKey(policyName)) {
      throw new MetaStoreException("Unknown storage policy name '"
          + policyName + "'");
    }
    try {
      return storageDao.updateFileStoragePolicy(path, mapStoragePolicyNameId.get(policyName));
    } catch (Exception e) {
      throw new MetaStoreException(e);
    }
  }

  public FileInfo getFile(long fid) throws MetaStoreException {
    updateCache();
    try {
      return fileInfoDao.getById(fid);
    } catch (EmptyResultDataAccessException e) {
      return null;
    } catch (Exception e) {
      throw new MetaStoreException(e);
    }
  }

  public FileInfo getFile(String path) throws MetaStoreException {
    updateCache();
    try {
      return fileInfoDao.getByPath(path);
    } catch (EmptyResultDataAccessException e) {
      return null;
    } catch (Exception e) {
      throw new MetaStoreException(e);
    }
  }

  public List<FileInfo> getFile() throws MetaStoreException {
    updateCache();
    try {
      return fileInfoDao.getAll();
    } catch (EmptyResultDataAccessException e) {
      return new ArrayList<>();
    } catch (Exception e) {
      throw new MetaStoreException(e);
    }
  }

  public List<FileInfo> getFilesByPrefix(String path) throws MetaStoreException {
    updateCache();
    try {
      return fileInfoDao.getFilesByPrefix(path);
    } catch (EmptyResultDataAccessException e) {
      return new ArrayList<>();
    } catch (Exception e) {
      throw new MetaStoreException(e);
    }
  }

  public Map<String, Long> getFileIDs(Collection<String> paths)
      throws MetaStoreException {
    try {
      return fileInfoDao.getPathFids(paths);
    } catch (EmptyResultDataAccessException e) {
      return new HashMap<>();
    } catch (Exception e) {
      throw new MetaStoreException(e);
    }
  }

  public Map<Long, String> getFilePaths(Collection<Long> ids)
      throws MetaStoreException {
    try {
      return fileInfoDao.getFidPaths(ids);
    } catch (EmptyResultDataAccessException e) {
      return new HashMap<>();
    } catch (Exception e) {
      throw new MetaStoreException(e);
    }
  }

  public List<FileAccessInfo> getHotFiles(
      List<AccessCountTable> tables,
      int topNum) throws MetaStoreException {
    Iterator<AccessCountTable> tableIterator = tables.iterator();
    if (tableIterator.hasNext()) {
      try {
        Map<Long, Integer> accessCounts =
            accessCountDao.getHotFiles(tables, topNum);
        if (accessCounts.size() == 0) {
          return new ArrayList<>();
        }
        Map<Long, String> idToPath = getFilePaths(accessCounts.keySet());
        List<FileAccessInfo> result = new ArrayList<>();
        for (Map.Entry<Long, Integer> entry : accessCounts.entrySet()) {
          Long fid = entry.getKey();
          if (idToPath.containsKey(fid) && entry.getValue() > 0) {
            result.add(
                new FileAccessInfo(fid, idToPath.get(fid), entry.getValue()));
          }
        }
        return result;
      } catch (EmptyResultDataAccessException e) {
        return new ArrayList<>();
      } catch (Exception e) {
        throw new MetaStoreException(e);
      } finally {
        for (AccessCountTable accessCountTable : tables) {
          if (accessCountTable.isEphemeral()) {
            this.dropTable(accessCountTable.getTableName());
          }
        }
      }
    } else {
      return new ArrayList<>();
    }
  }

  public void deleteAllFileInfo() throws MetaStoreException {
    try {
      fileInfoDao.deleteAll();
    } catch (Exception e) {
      throw new MetaStoreException(e);
    }
  }

  public List<AccessCountTable> getAllSortedTables() throws MetaStoreException {
    try {
      return accessCountDao.getAllSortedTables();
    } catch (Exception e) {
      throw new MetaStoreException(e);
    }
  }

  public void deleteAccessCountTable(
      AccessCountTable table) throws MetaStoreException {
    try {
      accessCountDao.delete(table);
    } catch (Exception e) {
      throw new MetaStoreException(e);
    }
  }

  public void insertAccessCountTable(
      AccessCountTable accessCountTable) throws MetaStoreException {
    try {
      accessCountDao.insert(accessCountTable);
    } catch (Exception e) {
      throw new MetaStoreException(e);
    }
  }

  public void insertUpdateStoragesTable(StorageCapacity[] storages)
      throws MetaStoreException {
    mapStorageCapacity = null;
    try {
      storageDao.insertUpdateStoragesTable(storages);
    } catch (Exception e) {
      throw new MetaStoreException(e);
    }
  }

  public void insertUpdateStoragesTable(List<StorageCapacity> storages)
      throws MetaStoreException {
    mapStorageCapacity = null;
    try {
      storageDao.insertUpdateStoragesTable(
          storages.toArray(new StorageCapacity[storages.size()]));
    } catch (Exception e) {
      throw new MetaStoreException(e);
    }
  }

  public void insertUpdateStoragesTable(StorageCapacity storage)
      throws MetaStoreException {
    insertUpdateStoragesTable(new StorageCapacity[]{storage});
  }

  public Map<String, StorageCapacity> getStorageCapacity() throws MetaStoreException {
    updateCache();

    Map<String, StorageCapacity> ret = new HashMap<>();
    Map<String, StorageCapacity> currentMapStorageCapacity = mapStorageCapacity;
    if (currentMapStorageCapacity != null) {
      for (String key : currentMapStorageCapacity.keySet()) {
        ret.put(key, currentMapStorageCapacity.get(key));
      }
    }
    return ret;
  }

  public void deleteStorage(String storageType) throws MetaStoreException {
    try {
      mapStorageCapacity = null;
      storageDao.deleteStorage(storageType);
    } catch (Exception e) {
      throw new MetaStoreException(e);
    }
  }

  public StorageCapacity getStorageCapacity(
      String type) throws MetaStoreException {
    updateCache();
    Map<String, StorageCapacity> currentMapStorageCapacity = mapStorageCapacity;
    while (currentMapStorageCapacity == null) {
      try {
        Thread.sleep(100);
      } catch (InterruptedException ex) {
        LOG.error(ex.getMessage());
      }
      currentMapStorageCapacity = mapStorageCapacity;
    }
    try {
      return currentMapStorageCapacity.get(type);
    } catch (EmptyResultDataAccessException e) {
      return null;
    } catch (Exception e) {
      throw new MetaStoreException(e);
    }
  }

  public boolean updateStoragesTable(String type,
      Long capacity, Long free) throws MetaStoreException {
    try {
      mapStorageCapacity = null;
      return storageDao.updateStoragesTable(type, capacity, free);
    } catch (Exception e) {
      throw new MetaStoreException(e);
    }
  }

  public void insertStorageHistTable(StorageCapacity[] storages, long interval)
      throws MetaStoreException {
    try {
      storageHistoryDao.insertStorageHistTable(storages, interval);
    } catch (Exception e) {
      throw new MetaStoreException(e);
    }
  }

  public List<StorageCapacity> getStorageHistoryData(String type, long interval,
      long startTime, long endTime) {
    return storageHistoryDao.getStorageHistoryData(type, interval, startTime, endTime);
  }

  public void deleteStorageHistoryOldRecords(String type, long interval, long beforTimeStamp)
      throws MetaStoreException {
    try {
      storageHistoryDao.deleteOldRecords(type, interval, beforTimeStamp);
    } catch (Exception e) {
      throw new MetaStoreException(e);
    }
  }

  private void updateCache() throws MetaStoreException {
    if (mapOwnerIdName == null) {
      this.updateUsersMap();
    }

    if (mapGroupIdName == null) {
      this.updateGroupsMap();
    }
    if (mapStoragePolicyIdName == null) {
      mapStoragePolicyNameId = null;
      try {
        mapStoragePolicyIdName = storageDao.getStoragePolicyIdNameMap();
      } catch (Exception e) {
        throw new MetaStoreException(e);
      }
      mapStoragePolicyNameId = new HashMap<>();
      for (Integer key : mapStoragePolicyIdName.keySet()) {
        mapStoragePolicyNameId.put(mapStoragePolicyIdName.get(key), key);
      }
    }

    if (mapStorageCapacity == null) {
      try {
        mapStorageCapacity = storageDao.getStorageTablesItem();
      } catch (Exception e) {
        throw new MetaStoreException(e);
      }
    }
  }

  public void insertCachedFiles(long fid, String path,
      long fromTime,
      long lastAccessTime, int numAccessed) throws MetaStoreException {
    try {
      cacheFileDao.insert(fid, path, fromTime, lastAccessTime, numAccessed);
    } catch (Exception e) {
      throw new MetaStoreException(e);
    }
  }

  public void insertCachedFiles(List<CachedFileStatus> s)
      throws MetaStoreException {
    try {
      cacheFileDao.insert(s.toArray(new CachedFileStatus[s.size()]));
    } catch (Exception e) {
      throw new MetaStoreException(e);
    }
  }

  public void deleteAllCachedFile() throws MetaStoreException {
    try {
      cacheFileDao.deleteAll();
    } catch (Exception e) {
      throw new MetaStoreException(e);
    }
  }

  public boolean updateCachedFiles(Long fid,
      Long lastAccessTime, Integer numAccessed) throws MetaStoreException {
    try {
      return cacheFileDao.update(fid, lastAccessTime, numAccessed) >= 0;
    } catch (Exception e) {
      throw new MetaStoreException(e);
    }
  }

  public void updateCachedFiles(Map<String, Long> pathToIds,
      List<FileAccessEvent> events)
      throws MetaStoreException {
    try {
      cacheFileDao.update(pathToIds, events);
    } catch (Exception e) {
      throw new MetaStoreException(e);
    }
  }

  public void deleteCachedFile(long fid) throws MetaStoreException {
    try {
      cacheFileDao.deleteById(fid);
    } catch (Exception e) {
      throw new MetaStoreException(e);
    }
  }

  public List<CachedFileStatus> getCachedFileStatus() throws MetaStoreException {
    try {
      return cacheFileDao.getAll();
    } catch (EmptyResultDataAccessException e) {
      return new ArrayList<>();
    } catch (Exception e) {
      throw new MetaStoreException(e);
    }
  }

  public List<Long> getCachedFids() throws MetaStoreException {
    try {
      return cacheFileDao.getFids();
    } catch (EmptyResultDataAccessException e) {
      return new ArrayList<>();
    } catch (Exception e) {
      throw new MetaStoreException(e);
    }
  }

  public CachedFileStatus getCachedFileStatus(
      long fid) throws MetaStoreException {
    try {
      return cacheFileDao.getById(fid);
    } catch (EmptyResultDataAccessException e) {
      return null;
    } catch (Exception e) {
      throw new MetaStoreException(e);
    }
  }

  public void createProportionTable(AccessCountTable dest,
      AccessCountTable source)
      throws MetaStoreException {
    try {
      accessCountDao.createProportionTable(dest, source);
    } catch (Exception e) {
      throw new MetaStoreException(e);
    }
  }

  public void dropTable(String tableName) throws MetaStoreException {
    try {
      LOG.debug("Drop table = {}", tableName);
      metaStoreHelper.dropTable(tableName);
    } catch (Exception e) {
      throw new MetaStoreException(e);
    }
  }

  public void execute(String sql) throws MetaStoreException {
    try {
      LOG.debug("Execute sql = {}", sql);
      metaStoreHelper.execute(sql);
    } catch (Exception e) {
      throw new MetaStoreException(e);
    }
  }

  //Todo: optimize
  public void execute(List<String> statements) throws MetaStoreException {
    for (String statement : statements) {
      execute(statement);
    }
  }

  public List<String> executeFilesPathQuery(
      String sql) throws MetaStoreException {
    try {
      LOG.debug("ExecuteFilesPathQuer sql = {}", sql);
      return metaStoreHelper.getFilesPath(sql);
    } catch (EmptyResultDataAccessException e) {
      return new ArrayList<>();
    } catch (Exception e) {
      throw new MetaStoreException(e);
    }
  }

  public List<DetailedFileAction> listFileActions(long rid, int size) throws MetaStoreException {
    if (mapStoragePolicyIdName == null) {
      updateCache();
    }
    List<ActionInfo> actionInfos = getActions(rid, size);
    List<DetailedFileAction> detailedFileActions = new ArrayList<>();

    for (ActionInfo actionInfo : actionInfos) {
      DetailedFileAction detailedFileAction = new DetailedFileAction(actionInfo);
      String filePath = actionInfo.getArgs().get("-file");
      FileInfo fileInfo = getFile(filePath);
      if (fileInfo == null) {
        // LOG.debug("Namespace is not sync! File {} not in file table!", filePath);
        // Add a mock fileInfo
        fileInfo = new FileInfo(filePath, 0L, 0L, false,
            (short) 0, 0L, 0L, 0L, (short) 0,
            "root", "root", (byte) 0);
      }
      detailedFileAction.setFileLength(fileInfo.getLength());
      detailedFileAction.setFilePath(filePath);
      if (actionInfo.getActionName().contains("allssd")
          || actionInfo.getActionName().contains("onessd")
          || actionInfo.getActionName().contains("archive")
          || actionInfo.getActionName().contains("alldisk")
          || actionInfo.getActionName().contains("onedisk")
          || actionInfo.getActionName().contains("ramdisk")) {
        detailedFileAction.setTarget(actionInfo.getActionName());
        detailedFileAction.setSrc(mapStoragePolicyIdName.get((int) fileInfo.getStoragePolicy()));
      } else {
        detailedFileAction.setSrc(actionInfo.getArgs().get("-src"));
        detailedFileAction.setTarget(actionInfo.getArgs().get("-dest"));
      }
      detailedFileActions.add(detailedFileAction);
    }
    return detailedFileActions;
  }

  public List<DetailedFileAction> listFileActions(long rid, long start, long offset)
      throws MetaStoreException {
    if (mapStoragePolicyIdName == null) {
      updateCache();
    }
    List<ActionInfo> actionInfos = getActions(rid, start, offset);
    List<DetailedFileAction> detailedFileActions = new ArrayList<>();
    for (ActionInfo actionInfo : actionInfos) {
      DetailedFileAction detailedFileAction = new DetailedFileAction(actionInfo);
      String filePath = actionInfo.getArgs().get("-file");
      FileInfo fileInfo = getFile(filePath);
      if (fileInfo == null) {
        // LOG.debug("Namespace is not sync! File {} not in file table!", filePath);
        // Add a mock fileInfo
        fileInfo = new FileInfo(filePath, 0L, 0L, false,
            (short) 0, 0L, 0L, 0L, (short) 0,
            "root", "root", (byte) 0);
      }
      detailedFileAction.setFileLength(fileInfo.getLength());
      detailedFileAction.setFilePath(filePath);
      if (actionInfo.getActionName().contains("allssd")
          || actionInfo.getActionName().contains("onessd")
          || actionInfo.getActionName().contains("archive")
          || actionInfo.getActionName().contains("alldisk")
          || actionInfo.getActionName().contains("onedisk")
          || actionInfo.getActionName().contains("ramdisk")) {
        detailedFileAction.setTarget(actionInfo.getActionName());
        detailedFileAction.setSrc(mapStoragePolicyIdName.get((int) fileInfo.getStoragePolicy()));
      } else {
        detailedFileAction.setSrc(actionInfo.getArgs().get("-src"));
        detailedFileAction.setTarget(actionInfo.getArgs().get("-dest"));
      }
      detailedFileActions.add(detailedFileAction);
    }
    return detailedFileActions;
  }

  public long getNumFileAction(long rid) throws MetaStoreException {
    return listFileActions(rid, 0).size();
  }

  public List<DetailedRuleInfo> listMoveRules() throws MetaStoreException {
    List<RuleInfo> ruleInfos = getRuleInfo();
    List<DetailedRuleInfo> detailedRuleInfos = new ArrayList<>();
    for (RuleInfo ruleInfo : ruleInfos) {
      if (ruleInfo.getRuleText().contains("allssd")
          || ruleInfo.getRuleText().contains("onessd")
          || ruleInfo.getRuleText().contains("archive")
          || ruleInfo.getRuleText().contains("alldisk")
          || ruleInfo.getRuleText().contains("onedisk")
          || ruleInfo.getRuleText().contains("ramdisk")) {
        DetailedRuleInfo detailedRuleInfo = new DetailedRuleInfo(ruleInfo);
        // Add mover progress
        List<CmdletInfo> cmdletInfos = cmdletDao.getByRid(ruleInfo.getId());
        int currPos = 0;
        for (CmdletInfo cmdletInfo : cmdletInfos) {
          if (cmdletInfo.getState().getValue() <= 2) {
            break;
          }
          currPos += 1;
        }
        int countRunning = 0;
        for (CmdletInfo cmdletInfo : cmdletInfos) {
          if (cmdletInfo.getState().getValue() <= 2) {
            countRunning += 1;
          }
        }
        detailedRuleInfo
            .setBaseProgress(cmdletInfos.size() - currPos);
        detailedRuleInfo.setRunningProgress(countRunning);
        detailedRuleInfos.add(detailedRuleInfo);
      }
    }
    return detailedRuleInfos;
  }


  public List<DetailedRuleInfo> listSyncRules() throws MetaStoreException {
    List<RuleInfo> ruleInfos = getRuleInfo();
    List<DetailedRuleInfo> detailedRuleInfos = new ArrayList<>();
    for (RuleInfo ruleInfo : ruleInfos) {
      if (ruleInfo.getState() == RuleState.DELETED) {
        continue;
      }
      if (ruleInfo.getRuleText().contains("sync")) {
        DetailedRuleInfo detailedRuleInfo = new DetailedRuleInfo(ruleInfo);
        // Add sync progress
        BackUpInfo backUpInfo = getBackUpInfo(ruleInfo.getId());
        // Get total matched files
        if (backUpInfo != null) {
          detailedRuleInfo
              .setBaseProgress(getFilesByPrefix(backUpInfo.getSrc()).size());
          int count = fileDiffDao.getPendingDiff(backUpInfo.getSrc()).size();
          count += fileDiffDao.getByState(backUpInfo.getSrc(), FileDiffState.RUNNING).size();
          detailedRuleInfo.setRunningProgress(count);
        } else {
          detailedRuleInfo
              .setBaseProgress(0);
          detailedRuleInfo.setRunningProgress(0);
        }
        detailedRuleInfos.add(detailedRuleInfo);
      }
    }
    return detailedRuleInfos;
  }

  public boolean insertNewRule(RuleInfo info)
      throws MetaStoreException {
    try {
      return ruleDao.insert(info) >= 0;
    } catch (Exception e) {
      throw new MetaStoreException(e);
    }
  }

  public boolean updateRuleInfo(long ruleId, RuleState rs,
      long lastCheckTime, long checkedCount, int commandsGen)
      throws MetaStoreException {
    try {
      if (rs == null) {
        return ruleDao.update(ruleId,
            lastCheckTime, checkedCount, commandsGen) >= 0;
      }
      return ruleDao.update(ruleId,
          rs.getValue(), lastCheckTime, checkedCount, commandsGen) >= 0;
    } catch (Exception e) {
      throw new MetaStoreException(e);
    }
  }

  public boolean updateRuleState(long ruleId, RuleState rs)
      throws MetaStoreException {
    if (rs == null) {
      throw new MetaStoreException("Rule state can not be null, ruleId = " + ruleId);
    }
    try {
      return ruleDao.update(ruleId, rs.getValue()) >= 0;
    } catch (Exception e) {
      throw new MetaStoreException(e);
    }
  }

  public RuleInfo getRuleInfo(long ruleId) throws MetaStoreException {
    try {
      return ruleDao.getById(ruleId);
    } catch (EmptyResultDataAccessException e) {
      return null;
    } catch (Exception e) {
      throw new MetaStoreException(e);
    }
  }

  public List<RuleInfo> listPageRule(long start, long offset, List<String> orderBy,
      List<Boolean> desc)
      throws MetaStoreException {
    LOG.debug("List Rule, start {}, offset {}", start, offset);
    try {
      if (orderBy.size() == 0) {
        return ruleDao.getAPageOfRule(start, offset);
      } else {
        return ruleDao.getAPageOfRule(start, offset, orderBy, desc);
      }
    } catch (Exception e) {
      throw new MetaStoreException(e);
    }
  }


  public List<RuleInfo> getRuleInfo() throws MetaStoreException {
    try {
      return ruleDao.getAll();
    } catch (EmptyResultDataAccessException e) {
      return new ArrayList<>();
    } catch (Exception e) {
      throw new MetaStoreException(e);
    }
  }

  public List<CmdletInfo> listPageCmdlets(long rid, long start, long offset,
      List<String> orderBy, List<Boolean> desc)
      throws MetaStoreException {
    LOG.debug("List cmdlet, start {}, offset {}", start, offset);
    try {
      if (orderBy.size() == 0) {
        return cmdletDao.getByRid(rid, start, offset);
      } else {
        return cmdletDao.getByRid(rid, start, offset, orderBy, desc);
      }
    } catch (Exception e) {
      throw new MetaStoreException(e);
    }
  }

  public long getNumCmdletsByRid(long rid) {
    try {
        return cmdletDao.getNumByRid(rid);
    } catch (Exception e) {
      return 0;
    }
  }

  public List<CmdletInfo> listPageCmdlets(long start, long offset,
      List<String> orderBy, List<Boolean> desc)
      throws MetaStoreException {
    LOG.debug("List cmdlet, start {}, offset {}", start, offset);
    try {
      if (orderBy.size() == 0) {
        return cmdletDao.getAPageOfCmdlet(start, offset);
      } else {
        return cmdletDao.getAPageOfCmdlet(start, offset, orderBy, desc);
      }
    } catch (Exception e) {
      throw new MetaStoreException(e);
    }
  }

  public void deleteAllRules() throws MetaStoreException {
    try {
      ruleDao.deleteAll();
    } catch (Exception e) {
      throw new MetaStoreException(e);
    }
  }


  public void insertCmdlets(CmdletInfo[] commands)
      throws MetaStoreException {
    if (commands.length == 0) {
      return;
    }
    try {
      cmdletDao.replace(commands);
    } catch (Exception e) {
      throw new MetaStoreException(e);
    }
  }

  public void insertCmdlet(CmdletInfo command)
      throws MetaStoreException {
    try {
      // Update if exists
      if (getCmdletById(command.getCid()) != null) {
        cmdletDao.update(command);
      } else {
        cmdletDao.insert(command);
      }
    } catch (Exception e) {
      throw new MetaStoreException(e);
    }
  }

  public long getMaxCmdletId() throws MetaStoreException {
    try {
      return cmdletDao.getMaxId();
    } catch (Exception e) {
      throw new MetaStoreException(e);
    }
  }

  public CmdletInfo getCmdletById(long cid) throws MetaStoreException {
    LOG.debug("Get cmdlet by cid {}", cid);
    try {
      return cmdletDao.getById(cid);
    } catch (EmptyResultDataAccessException e) {
      return null;
    } catch (Exception e) {
      throw new MetaStoreException(e);
    }
  }

  public List<CmdletInfo> getCmdlets(String cidCondition,
      String ridCondition, CmdletState state) throws MetaStoreException {
    try {
      return cmdletDao.getByCondition(cidCondition, ridCondition, state);
    } catch (EmptyResultDataAccessException e) {
      return new ArrayList<>();
    } catch (Exception e) {
      throw new MetaStoreException(e);
    }
  }

  public List<CmdletInfo> getCmdlets(CmdletState state) throws MetaStoreException {
    try {
      return cmdletDao.getByState(state);
    } catch (EmptyResultDataAccessException e) {
      return new ArrayList<>();
    } catch (Exception e) {
      throw new MetaStoreException(e);
    }
  }

  public boolean updateCmdlet(CmdletInfo cmdletInfo)
      throws MetaStoreException {
    try {
      return cmdletDao.update(cmdletInfo) >= 0;
    } catch (Exception e) {
      throw new MetaStoreException(e);
    }
  }

  public boolean updateCmdlet(long cid, long rid, CmdletState state)
      throws MetaStoreException {
    try {
      return cmdletDao.update(cid, rid, state.getValue()) >= 0;
    } catch (Exception e) {
      throw new MetaStoreException(e);
    }
  }

  public boolean updateCmdlet(long cid, String parameters, CmdletState state)
      throws MetaStoreException {
    try {
      return cmdletDao.update(cid, parameters, state.getValue()) >= 0;
    } catch (Exception e) {
      throw new MetaStoreException(e);
    }
  }

  public void deleteCmdlet(long cid) throws MetaStoreException {
    try {
      cmdletDao.delete(cid);
    } catch (Exception e) {
      throw new MetaStoreException(e);
    }
  }

  /**
   * Delete finished cmdlets before given timestamp, actions belonging to these cmdlets
   * will also be deleted. Cmdlet's generate_time is used for comparison.
   *
   * @param timestamp
   * @return number of cmdlets deleted
   * @throws MetaStoreException
   */
  public int deleteFinishedCmdletsWithGenTimeBefore(long timestamp) throws MetaStoreException {
    try {
      return cmdletDao.deleteBeforeTime(timestamp);
    } catch (Exception e) {
      throw new MetaStoreException(e);
    }
  }

  public int deleteKeepNewCmdlets(long num) throws MetaStoreException {
    try {
      return cmdletDao.deleteKeepNewCmd(num);
    } catch (Exception e) {
      throw new MetaStoreException(e);
    }
  }

  public int getNumCmdletsInTerminiatedStates() throws MetaStoreException {
    try {
      return cmdletDao.getNumCmdletsInTerminiatedStates();
    } catch (Exception e) {
      throw new MetaStoreException(e);
    }
  }

  public void insertActions(ActionInfo[] actionInfos)
      throws MetaStoreException {
    try {
      actionDao.replace(actionInfos);
    } catch (Exception e) {
      throw new MetaStoreException(e);
    }
  }

  public void insertAction(ActionInfo actionInfo)
      throws MetaStoreException {
    LOG.debug("Insert Action ID {}", actionInfo.getActionId());
    try {
      actionDao.insert(actionInfo);
    } catch (Exception e) {
      throw new MetaStoreException(e);
    }
  }

  public List<ActionInfo> listPageAction(long start, long offset, List<String> orderBy,
      List<Boolean> desc)
      throws MetaStoreException {
    LOG.debug("List Action, start {}, offset {}", start, offset);
    try {
      if (orderBy.size() == 0) {
        return actionDao.getAPageOfAction(start, offset);
      } else {
        return actionDao.getAPageOfAction(start, offset, orderBy, desc);
      }
    } catch (Exception e) {
      throw new MetaStoreException(e);
    }
  }

  public void deleteCmdletActions(long cmdletId) throws MetaStoreException {
    try {
      actionDao.deleteCmdletActions(cmdletId);
    } catch (Exception e) {
      throw new MetaStoreException(e);
    }
  }

  public void deleteAllActions() throws MetaStoreException {
    try {
      actionDao.deleteAll();
    } catch (Exception e) {
      throw new MetaStoreException(e);
    }
  }

  /**
   * Mark action {aid} as failed.
   *
   * @param aid
   * @throws MetaStoreException
   */
  public void markActionFailed(long aid) throws MetaStoreException {
    ActionInfo actionInfo = getActionById(aid);
    if (actionInfo != null) {
      // Finished
      actionInfo.setFinished(true);
      // Failed
      actionInfo.setSuccessful(false);
      // 100 % progress
      actionInfo.setProgress(1);
      // Finish time equals to create time
      actionInfo.setFinishTime(actionInfo.getCreateTime());
      updateAction(actionInfo);
    }
  }

  public void updateAction(ActionInfo actionInfo) throws MetaStoreException {
    if (actionInfo == null) {
      return;
    }
    LOG.debug("Update Action ID {}", actionInfo.getActionId());
    try {
      actionDao.update(actionInfo);
    } catch (Exception e) {
      throw new MetaStoreException(e);
    }
  }

  public void updateActions(ActionInfo[] actionInfos)
      throws MetaStoreException {
    if (actionInfos == null || actionInfos.length == 0) {
      return;
    }
    LOG.debug("Update Action ID {}", actionInfos[0].getActionId());
    try {
      actionDao.update(actionInfos);
    } catch (Exception e) {
      throw new MetaStoreException(e);
    }
  }

  public List<ActionInfo> getNewCreatedActions(
      int size) throws MetaStoreException {
    if (size < 0) {
      return new ArrayList<>();
    }
    try {
      return actionDao.getLatestActions(size);
    } catch (EmptyResultDataAccessException e) {
      return new ArrayList<>();
    } catch (Exception e) {
      throw new MetaStoreException(e);
    }
  }

  public List<ActionInfo> getNewCreatedActions(String actionName,
      int size) throws MetaStoreException {
    if (size < 0) {
      return new ArrayList<>();
    }
    try {
      return actionDao.getLatestActions(actionName, size);
    } catch (EmptyResultDataAccessException e) {
      return new ArrayList<>();
    } catch (Exception e) {
      throw new MetaStoreException(e);
    }
  }

  public List<ActionInfo> getNewCreatedActions(String actionName,
      int size, boolean successful,
      boolean finished) throws MetaStoreException {
    if (size < 0) {
      return new ArrayList<>();
    }
    try {
      return actionDao.getLatestActions(actionName, size, successful, finished);
    } catch (EmptyResultDataAccessException e) {
      return new ArrayList<>();
    } catch (Exception e) {
      throw new MetaStoreException(e);
    }
  }

  public List<ActionInfo> getNewCreatedActions(String actionName,
      int size, boolean finished) throws MetaStoreException {
    if (size < 0) {
      return new ArrayList<>();
    }
    try {
      return actionDao.getLatestActions(actionName, size, finished);
    } catch (EmptyResultDataAccessException e) {
      return new ArrayList<>();
    } catch (Exception e) {
      throw new MetaStoreException(e);
    }
  }

  public List<ActionInfo> getNewCreatedActions(String actionName,
      boolean successful, int size) throws MetaStoreException {
    if (size < 0) {
      return new ArrayList<>();
    }
    try {
      return actionDao.getLatestActions(actionName, size, successful);
    } catch (EmptyResultDataAccessException e) {
      return new ArrayList<>();
    } catch (Exception e) {
      throw new MetaStoreException(e);
    }
  }


  public List<ActionInfo> getActions(
      List<Long> aids) throws MetaStoreException {
    if (aids == null || aids.size() == 0) {
      return new ArrayList<>();
    }
    LOG.debug("Get Action ID {}", aids.toString());
    try {
      return actionDao.getByIds(aids);
    } catch (EmptyResultDataAccessException e) {
      return new ArrayList<>();
    } catch (Exception e) {
      throw new MetaStoreException(e);
    }
  }

  public List<ActionInfo> getActions(String aidCondition,
      String cidCondition) throws MetaStoreException {
    LOG.debug("Get aid {} cid {}", aidCondition, cidCondition);
    try {
      return actionDao.getByCondition(aidCondition, cidCondition);
    } catch (EmptyResultDataAccessException e) {
      return new ArrayList<>();
    } catch (Exception e) {
      throw new MetaStoreException(e);
    }
  }

  public List<ActionInfo> getActions(long rid, int size) throws MetaStoreException {
    if (size <= 0) {
      size = Integer.MAX_VALUE;
    }
    List<CmdletInfo> cmdletInfos = cmdletDao.getByRid(rid);
    List<ActionInfo> runningActions = new ArrayList<>();
    List<ActionInfo> finishedActions = new ArrayList<>();
    int total = 0;
    for (CmdletInfo cmdletInfo : cmdletInfos) {
      if (total >= size) {
        break;
      }
      List<Long> aids = cmdletInfo.getAids();
      for (Long aid : aids) {
        if (total >= size) {
          break;
        }
        ActionInfo actionInfo = getActionById(aid);
        if (actionInfo.isFinished()) {
          finishedActions.add(actionInfo);
        } else {
          runningActions.add(actionInfo);
        }
        total++;
      }
    }
    runningActions.addAll(finishedActions);
    return runningActions;
  }

  public List<ActionInfo> getActions(long rid, long start, long offset) throws MetaStoreException {
    long mark = 0;
    long count = 0;
    List<CmdletInfo> cmdletInfos = cmdletDao.getByRid(rid);
    List<ActionInfo> totalActions = new ArrayList<>();
    for (CmdletInfo cmdletInfo : cmdletInfos) {
      List<Long> aids = cmdletInfo.getAids();
      if (mark + aids.size() >= start + 1) {
        long gap;
        gap = start - mark;
        for (Long aid : aids) {
          if (gap > 0) {
            gap--;
            mark++;
            continue;
          }
          if (count < offset) {
            ActionInfo actionInfo = getActionById(aid);
            totalActions.add(actionInfo);
            count++;
            mark++;
          } else {
            return totalActions;
          }
        }
      } else {
        mark += aids.size();
      }

    }
    return totalActions;
  }

  public ActionInfo getActionById(long aid) throws MetaStoreException {
    LOG.debug("Get actioninfo by aid {}", aid);
    try {
      return actionDao.getById(aid);
    } catch (EmptyResultDataAccessException e) {
      return null;
    } catch (Exception e) {
      throw new MetaStoreException(e);
    }
  }


  public long getMaxActionId() throws MetaStoreException {
    try {
      return actionDao.getMaxId();
    } catch (Exception e) {
      throw new MetaStoreException(e);
    }
  }

  public long getCountOfAllAction() throws MetaStoreException {
    try {
      return actionDao.getCountOfAction();
    } catch (Exception e) {
      throw new MetaStoreException(e);
    }
  }

  public void insertStoragePolicy(StoragePolicy s)
      throws MetaStoreException {
    try {
      storageDao.insertStoragePolicyTable(s);
    } catch (Exception e) {
      throw new MetaStoreException(e);
    }
  }

  public String getStoragePolicyName(int sid) throws MetaStoreException {
    updateCache();
    try {
      return mapStoragePolicyIdName.get(sid);
    } catch (EmptyResultDataAccessException e) {
      return null;
    } catch (Exception e) {
      throw new MetaStoreException(e);
    }
  }

  public Integer getStoragePolicyID(
      String policyName) throws MetaStoreException {
    updateCache();
    try {
      return getKey(mapStoragePolicyIdName, policyName);
    } catch (EmptyResultDataAccessException e) {
      return -1;
    } catch (Exception e) {
      throw new MetaStoreException(e);
    }
  }

  public boolean insertXattrList(Long fid,
      List<XAttribute> attributes) throws MetaStoreException {
    try {
      return xattrDao.insertXattrList(fid, attributes);
    } catch (Exception e) {
      throw new MetaStoreException(e);
    }
  }

  public List<XAttribute> getXattrList(Long fid) throws MetaStoreException {
    try {
      return xattrDao.getXattrList(fid);
    } catch (EmptyResultDataAccessException e) {
      return new ArrayList<>();
    } catch (Exception e) {
      throw new MetaStoreException(e);
    }
  }

  @Override
  public boolean insertFileDiff(FileDiff fileDiff)
      throws MetaStoreException {
    try {
      return fileDiffDao.insert(fileDiff) >= 0;
    } catch (Exception e) {
      throw new MetaStoreException(e);
    }
  }

  public void insertFileDiffs(FileDiff[] fileDiffs)
      throws MetaStoreException {
    try {
      fileDiffDao.insert(fileDiffs);
    } catch (Exception e) {
      throw new MetaStoreException(e);
    }
  }

  public void insertFileDiffs(List<FileDiff> fileDiffs)
      throws MetaStoreException {
    try {
      fileDiffDao.insert(fileDiffs);
    } catch (Exception e) {
      throw new MetaStoreException(e);
    }
  }

  public FileDiff getFileDiff(long did) throws MetaStoreException {
    try {
      return fileDiffDao.getById(did);
    } catch (Exception e) {
      throw new MetaStoreException(e);
    }
  }

  public List<FileDiff> getFileDiffsByFileName(String fileName) throws MetaStoreException {
    try {
      return fileDiffDao.getByFileName(fileName);
    } catch (EmptyResultDataAccessException e) {
      return new ArrayList<>();
    } catch (Exception e) {
      throw new MetaStoreException(e);
    }
  }

  public List<FileDiff> getFileDiffs(FileDiffState fileDiffState) throws MetaStoreException {
    try {
      return fileDiffDao.getByState(fileDiffState);
    } catch (Exception e) {
      throw new MetaStoreException(e);
    }
  }

  @Override
  public boolean updateFileDiff(long did,
      FileDiffState state) throws MetaStoreException {
    try {
      return fileDiffDao.update(did, state) >= 0;
    } catch (Exception e) {
      throw new MetaStoreException(e);
    }
  }

  public boolean batchUpdateFileDiff(
      List<Long> did, List<FileDiffState> states, List<String> parameters)
      throws MetaStoreException {
    try {
      return fileDiffDao.batchUpdate(did, states, parameters).length > 0;
    } catch (Exception e) {
      throw new MetaStoreException(e);
    }
  }

  public boolean updateFileDiff(long did,
      FileDiffState state, String parameters) throws MetaStoreException {
    try {
      return fileDiffDao.update(did, state, parameters) >= 0;
    } catch (Exception e) {
      throw new MetaStoreException(e);
    }
  }

  public boolean updateFileDiff(long did,
      String src) throws MetaStoreException {
    try {
      return fileDiffDao.update(did, src) >= 0;
    } catch (Exception e) {
      throw new MetaStoreException(e);
    }
  }

  public boolean updateFileDiff(FileDiff fileDiff)
      throws MetaStoreException {
    long did = fileDiff.getDiffId();
    FileDiff preFileDiff = getFileDiff(did);
    if (preFileDiff == null) {
      insertFileDiff(fileDiff);
    }
    try {
      return fileDiffDao.update(fileDiff) >= 0;
    } catch (Exception e) {
      throw new MetaStoreException(e);
    }
  }

  public boolean updateFileDiff(List<FileDiff> fileDiffs)
    throws MetaStoreException {
    if (fileDiffs == null || fileDiffs.size() == 0) {
      return true;
    }
    for (FileDiff fileDiff: fileDiffs) {
      if (!updateFileDiff(fileDiff)) {
        return false;
      }
    }
    return true;
  }


  public List<String> getSyncPath(int size) throws MetaStoreException {
    return fileDiffDao.getSyncPath(size);
  }

  @Override
  public List<FileDiff> getPendingDiff() throws MetaStoreException {
    return fileDiffDao.getPendingDiff();
  }

  @Override
  public List<FileDiff> getPendingDiff(long rid) throws MetaStoreException {
    return fileDiffDao.getPendingDiff(rid);
  }

  @Override
  public void deleteAllFileDiff() throws MetaStoreException {
    fileDiffDao.deleteAll();
  }

  public void dropAllTables() throws MetaStoreException {
    Connection conn = getConnection();
    try {
      String url = conn.getMetaData().getURL();
      if (url.startsWith(MetaStoreUtils.SQLITE_URL_PREFIX)) {
        MetaStoreUtils.dropAllTablesSqlite(conn);
      } else if (url.startsWith(MetaStoreUtils.MYSQL_URL_PREFIX)) {
        MetaStoreUtils.dropAllTablesMysql(conn, url);
      } else {
        throw new MetaStoreException("Unsupported database");
      }
    } catch (Exception e) {
      throw new MetaStoreException(e);
    } finally {
      closeConnection(conn);
    }
  }

  public void initializeDataBase() throws MetaStoreException {
    Connection conn = getConnection();
    try {
      MetaStoreUtils.initializeDataBase(conn);
    } catch (Exception e) {
      throw new MetaStoreException(e);
    } finally {
      closeConnection(conn);
    }
  }

  public void checkTables() throws MetaStoreException {
    try {
      int num = getTablesNum(MetaStoreUtils.TABLESET);
      if (num == 0) {
        LOG.info("The table set required by SSM does not exist. "
                + "The configured database will be formatted.");
        formatDataBase();
      } else if (num < MetaStoreUtils.TABLESET.length) {
        LOG.error("One or more tables required by SSM are missing! "
                + "You can restart SSM with -format option or configure another database.");
        System.exit(1);
      }
    } catch (Exception e) {
      throw new MetaStoreException(e);
    }
  }

  public int getTablesNum(String tableSet[]) throws MetaStoreException {
    Connection conn = getConnection();
    return MetaStoreUtils.getTableSetNum(conn, tableSet);
  }

  public void formatDataBase() throws MetaStoreException {
    dropAllTables();
    initializeDataBase();
  }

  public void aggregateTables(AccessCountTable destinationTable
      , List<AccessCountTable> tablesToAggregate) throws MetaStoreException {
    try {
      accessCountDao.aggregateTables(destinationTable, tablesToAggregate);
    } catch (Exception e) {
      throw new MetaStoreException(e);
    }
  }

  public void setClusterConfig(
      ClusterConfig clusterConfig) throws MetaStoreException {
    try {

      if (clusterConfigDao.getCountByName(clusterConfig.getNodeName()) == 0) {
        //insert
        clusterConfigDao.insert(clusterConfig);
      } else {
        //update
        clusterConfigDao.updateByNodeName(clusterConfig.getNodeName(),
            clusterConfig.getConfigPath());
      }
    } catch (Exception e) {
      throw new MetaStoreException(e);
    }
  }

  public void delClusterConfig(
      ClusterConfig clusterConfig) throws MetaStoreException {
    try {
      if (clusterConfigDao.getCountByName(clusterConfig.getNodeName()) > 0) {
        //insert
        clusterConfigDao.delete(clusterConfig.getCid());
      }
    } catch (Exception e) {
      throw new MetaStoreException(e);
    }
  }

  public List<ClusterConfig> listClusterConfig() throws MetaStoreException {
    try {
      return clusterConfigDao.getAll();
    } catch (Exception e) {
      throw new MetaStoreException(e);
    }
  }

  public GlobalConfig getDefaultGlobalConfigByName(
      String configName) throws MetaStoreException {
    try {
      if (globalConfigDao.getCountByName(configName) > 0) {
        //the property is existed
        return globalConfigDao.getByPropertyName(configName);
      } else {
        return null;
      }
    } catch (Exception e) {
      throw new MetaStoreException(e);
    }
  }

  public void setGlobalConfig(
      GlobalConfig globalConfig) throws MetaStoreException {
    try {
      if (globalConfigDao.getCountByName(globalConfig.getPropertyName()) > 0) {
        globalConfigDao.update(globalConfig.getPropertyName(),
            globalConfig.getPropertyValue());
      } else {
        globalConfigDao.insert(globalConfig);
      }
    } catch (Exception e) {
      throw new MetaStoreException(e);
    }
  }

  public void insertDataNodeInfo(DataNodeInfo dataNodeInfo)
      throws MetaStoreException {
    try {
      dataNodeInfoDao.insert(dataNodeInfo);
    } catch (Exception e) {
      throw new MetaStoreException(e);
    }
  }

  public void insertDataNodeInfos(DataNodeInfo[] dataNodeInfos)
      throws MetaStoreException {
    try {
      dataNodeInfoDao.insert(dataNodeInfos);
    } catch (Exception e) {
      throw new MetaStoreException(e);
    }
  }

  public void insertDataNodeInfos(List<DataNodeInfo> dataNodeInfos)
      throws MetaStoreException {
    try {
      dataNodeInfoDao.insert(dataNodeInfos);
    } catch (Exception e) {
      throw new MetaStoreException(e);
    }
  }

  public List<DataNodeInfo> getDataNodeInfoByUuid(String uuid)
      throws MetaStoreException {
    try {
      return dataNodeInfoDao.getByUuid(uuid);
    } catch (EmptyResultDataAccessException e) {
      return null;
    } catch (Exception e) {
      throw new MetaStoreException(e);
    }
  }

  public List<DataNodeInfo> getAllDataNodeInfo()
      throws MetaStoreException {
    try {
      return dataNodeInfoDao.getAll();
    } catch (EmptyResultDataAccessException e) {
      return null;
    } catch (Exception e) {
      throw new MetaStoreException(e);
    }
  }

  public void deleteDataNodeInfo(String uuid)
      throws MetaStoreException {
    try {
      dataNodeInfoDao.delete(uuid);
    } catch (Exception e) {
      throw new MetaStoreException(e);
    }
  }

  public void deleteAllDataNodeInfo()
      throws MetaStoreException {
    try {
      dataNodeInfoDao.deleteAll();
    } catch (Exception e) {
      throw new MetaStoreException(e);
    }
  }

  public void insertDataNodeStorageInfo(DataNodeStorageInfo dataNodeStorageInfo)
      throws MetaStoreException {
    try {
      dataNodeStorageInfoDao.insert(dataNodeStorageInfo);
    } catch (Exception e) {
      throw new MetaStoreException(e);
    }
  }

  public void insertDataNodeStorageInfos(
      DataNodeStorageInfo[] dataNodeStorageInfos)
      throws MetaStoreException {
    try {
      dataNodeStorageInfoDao.insert(dataNodeStorageInfos);
    } catch (Exception e) {
      throw new MetaStoreException(e);
    }
  }

  public void insertDataNodeStorageInfos(
      List<DataNodeStorageInfo> dataNodeStorageInfos)
      throws MetaStoreException {
    try {
      dataNodeStorageInfoDao.insert(dataNodeStorageInfos);
    } catch (Exception e) {
      throw new MetaStoreException(e);
    }
  }

  public boolean judgeTheRecordIfExist(String storageType) throws MetaStoreException {
    try {
      if (storageDao.getCountOfStorageType(storageType) < 1) {
        return false;
      } else {
        return true;
      }
    } catch (Exception e) {
      throw new MetaStoreException(e);
    }
  }

  //need to be triggered when DataNodeStorageInfo table is changed
  public long getStoreCapacityOfDifferentStorageType(String storageType) throws MetaStoreException {
    try {
      int sid = 0;

      if (storageType.equals("ram")) {
        sid = 0;
      }

      if (storageType.equals("ssd")) {
        sid = 1;
      }

      if (storageType.equals("disk")) {
        sid = 2;
      }

      if (storageType.equals("archive")) {
        sid = 3;
      }
      List<DataNodeStorageInfo> lists = dataNodeStorageInfoDao.getBySid(sid);
      long allCapacity = 0;
      for (DataNodeStorageInfo info : lists) {
        allCapacity = allCapacity + info.getCapacity();
      }
      return allCapacity;
    } catch (Exception e) {
      throw new MetaStoreException(e);
    }
  }

  //need to be triggered when DataNodeStorageInfo table is changed
  public long getStoreFreeOfDifferentStorageType(String storageType) throws MetaStoreException {
    try {
      int sid = 0;

      if (storageType.equals("ram")) {
        sid = 0;
      }

      if (storageType.equals("ssd")) {
        sid = 1;
      }

      if (storageType.equals("disk")) {
        sid = 2;
      }

      if (storageType.equals("archive")) {
        sid = 3;
      }
      List<DataNodeStorageInfo> lists = dataNodeStorageInfoDao.getBySid(sid);
      long allFree = 0;
      for (DataNodeStorageInfo info : lists) {
        allFree = allFree + info.getRemaining();
      }
      return allFree;
    } catch (Exception e) {
      throw new MetaStoreException(e);
    }
  }

  public List<DataNodeStorageInfo> getDataNodeStorageInfoByUuid(String uuid)
      throws MetaStoreException {
    try {
      return dataNodeStorageInfoDao.getByUuid(uuid);
    } catch (EmptyResultDataAccessException e) {
      return null;
    } catch (Exception e) {
      throw new MetaStoreException(e);
    }
  }


  public List<DataNodeStorageInfo> getAllDataNodeStorageInfo()
      throws MetaStoreException {
    try {
      return dataNodeStorageInfoDao.getAll();
    } catch (EmptyResultDataAccessException e) {
      return null;
    } catch (Exception e) {
      throw new MetaStoreException(e);
    }
  }

  public void deleteDataNodeStorageInfo(String uuid)
      throws MetaStoreException {
    try {
      dataNodeStorageInfoDao.delete(uuid);
    } catch (Exception e) {
      throw new MetaStoreException(e);
    }
  }

  public void deleteAllDataNodeStorageInfo()
      throws MetaStoreException {
    try {
      dataNodeStorageInfoDao.deleteAll();
    } catch (Exception e) {
      throw new MetaStoreException(e);
    }
  }

  public List<BackUpInfo> listAllBackUpInfo() throws MetaStoreException {
    try {
      return backUpInfoDao.getAll();
    } catch (Exception e) {
      throw new MetaStoreException(e);
    }
  }

  public boolean srcInbackup(String src) throws MetaStoreException {
    if (setBackSrc == null) {
      setBackSrc = new HashSet<>();
      List<BackUpInfo> backUpInfos = listAllBackUpInfo();
      for (BackUpInfo backUpInfo : backUpInfos) {
        setBackSrc.add(backUpInfo.getSrc());
      }
    }
    // LOG.info("Backup src = {}, setBackSrc {}", src, setBackSrc);
    for (String srcDir : setBackSrc) {
      if (src.startsWith(srcDir)) {
        return true;
      }
    }
    return false;
  }

  public BackUpInfo getBackUpInfo(long rid) throws MetaStoreException {
    try {
      return backUpInfoDao.getByRid(rid);
    } catch (EmptyResultDataAccessException e) {
      return null;
    } catch (Exception e) {
      throw new MetaStoreException(e);
    }
  }

  public void deleteAllBackUpInfo() throws MetaStoreException {
    try {
      backUpInfoDao.deleteAll();
      setBackSrc.clear();
    } catch (Exception e) {
      throw new MetaStoreException(e);
    }
  }

  public void deleteBackUpInfo(long rid) throws MetaStoreException {
    try {
      BackUpInfo backUpInfo = getBackUpInfo(rid);
      if (backUpInfo != null) {
        if (backUpInfoDao.getBySrc(backUpInfo.getSrc()).size() == 1) {
          if (setBackSrc != null) {
            setBackSrc.remove(backUpInfo.getSrc());
          }
        }
        backUpInfoDao.delete(rid);
      }
    } catch (Exception e) {
      throw new MetaStoreException(e);
    }
  }

  public void insertBackUpInfo(
      BackUpInfo backUpInfo) throws MetaStoreException {
    try {
      backUpInfoDao.insert(backUpInfo);
      if (setBackSrc == null) {
        setBackSrc = new HashSet<>();
      }
      setBackSrc.add(backUpInfo.getSrc());
    } catch (Exception e) {
      throw new MetaStoreException(e);
    }
  }

  public List<ClusterInfo> listAllClusterInfo() throws MetaStoreException {
    try {
      return clusterInfoDao.getAll();
    } catch (Exception e) {
      throw new MetaStoreException(e);
    }
  }

  public List<SystemInfo> listAllSystemInfo() throws MetaStoreException {
    try {
      return systemInfoDao.getAll();
    } catch (Exception e) {
      throw new MetaStoreException(e);
    }
  }


  public ClusterInfo getClusterInfoByCid(long id) throws MetaStoreException {
    try {
      return clusterInfoDao.getById(id);
    } catch (Exception e) {
      throw new MetaStoreException(e);
    }
  }

  public SystemInfo getSystemInfoByProperty(
      String property) throws MetaStoreException {
    try {
      return systemInfoDao.getByProperty(property);
    } catch (Exception e) {
      throw new MetaStoreException(e);
    }
  }

  public boolean containSystemInfo(String property) throws MetaStoreException {
    try {
      return systemInfoDao.containsProperty(property);
    } catch (Exception e) {
      throw new MetaStoreException(e);
    }
  }

  public void deleteAllClusterInfo() throws MetaStoreException {
    try {
      clusterInfoDao.deleteAll();
    } catch (Exception e) {
      throw new MetaStoreException(e);
    }
  }

  public void updateSystemInfo(
      SystemInfo systemInfo) throws MetaStoreException {
    try {
      systemInfoDao.update(systemInfo);
    } catch (Exception e) {
      throw new MetaStoreException(e);
    }
  }

  public void updateAndInsertIfNotExist(
      SystemInfo systemInfo) throws MetaStoreException {
    try {
      if (systemInfoDao.update(systemInfo) <= 0) {
        systemInfoDao.insert(systemInfo);
      }
    } catch (Exception e) {
      throw new MetaStoreException(e);
    }
  }

  public void deleteClusterInfo(long cid) throws MetaStoreException {
    try {
      clusterInfoDao.delete(cid);
    } catch (Exception e) {
      throw new MetaStoreException(e);
    }
  }

  public void deleteSystemInfo(
      String property) throws MetaStoreException {
    try {
      systemInfoDao.delete(property);
    } catch (Exception e) {
      throw new MetaStoreException(e);
    }
  }

  public void insertClusterInfo(
      ClusterInfo clusterInfo) throws MetaStoreException {
    try {
      if (clusterInfoDao.getCountByName(clusterInfo.getName()) != 0) {
        throw new Exception("name has already exist");
      }
      clusterInfoDao.insert(clusterInfo);
    } catch (Exception e) {
      throw new MetaStoreException(e);
    }
  }

  public void insertSystemInfo(
      SystemInfo systemInfo) throws MetaStoreException {
    try {
      if (systemInfoDao.containsProperty(systemInfo.getProperty())) {
        throw new Exception("The system property already exists");
      }
      systemInfoDao.insert(systemInfo);
    } catch (Exception e) {
      throw new MetaStoreException(e);
    }
  }

  /**
   * Insert or update fileState.
   *
   * @param fileState
   * @throws MetaStoreException
   */
  public synchronized void insertUpdateFileState(FileState fileState) throws MetaStoreException {
    try {
      fileStateDao.insertUpate(fileState);
      // Update corresponding table if fileState is a specific FileState
      if (fileState instanceof CompressionFileState) {
       insertCompressedFile((CompressionFileState) fileState);
      }
      /*else if (fileState instanceof CompactFileState) {

      } else if (fileState instanceof S3FileState) {

      }
      */
    } catch (Exception e) {
      throw new MetaStoreException(e);
    }
  }

  /**
   * Get FileState of the given path.
   *
   * @param path
   * @return
   * @throws MetaStoreException
   */
  public synchronized FileState getFileState(String path) throws MetaStoreException {
    FileState fileState;
    try {
      fileState = fileStateDao.getByPath(path);
    } catch (EmptyResultDataAccessException e) {
      fileState = new NormalFileState(path);
    } catch (Exception e) {
      throw new MetaStoreException(e);
    }

    // Fetch info from corresponding table to regenerate a specific FileState
    switch (fileState.getFileType()) {
      case NORMAL:
        fileState = new NormalFileState(path);
        break;
      case COMPACT:
        break;
      case COMPRESSION:
        CompressionFileState compressionFileState = getCompressionInfo(path);
        if (compressionFileState != null) {
          compressionFileState.setFileStage(fileState.getFileStage());
          fileState = compressionFileState;
        }
        break;
      case S3:
        fileState = new S3FileState(path);
        break;
      default:
    }
    return fileState;
  }

  /**
   * Delete FileState of the given fileName (including its corresponding compression/
   * compact/s3 state).
   *
   * @param fileName
   * @throws MetaStoreException
   */
  public synchronized void deleteFileState(String fileName) throws MetaStoreException {
    try {
      fileStateDao.deleteByPath(fileName);
      // Delete other states
      deleteCompressedFile(fileName);
    } catch (Exception e) {
      throw new MetaStoreException(e);
    }
  }

  /**
   * Clear up FileState info from database (including all corresponding compression/
   * compact/s3 state).
   *
   * @throws MetaStoreException
   */
  public synchronized void deleteAllFileState() throws MetaStoreException {
    try {
      fileStateDao.deleteAll();
      // Delete all other states
      deleteAllCompressedFile();
    } catch (Exception e) {
      throw new MetaStoreException(e);
    }
  }

  /**
   * Insert a new compressed file into database.
   *
   * @param compressionInfo
   */
  private synchronized void insertCompressedFile(
      CompressionFileState compressionInfo) throws MetaStoreException {
    compressionFileDao.insert(compressionInfo);
  }

  /**
   * Delete a compressed file from database.
   *
   * @param fileName
   */
  private synchronized void deleteCompressedFile(String fileName)
      throws MetaStoreException {
    compressionFileDao.deleteByName(fileName);
  }

  /**
   * Delete all compressed files from database.
   *
   * @throws MetaStoreException
   */
  private synchronized void deleteAllCompressedFile() throws MetaStoreException {
    compressionFileDao.deleteAll();
  }

  /**
   * Get the compression info of a compressed info.
   *
   * @param fileName
   * @return the compression info if the file is compressed, otherwise return null
   * @throws MetaStoreException
   */
  public synchronized CompressionFileState getCompressionInfo(
      String fileName) throws MetaStoreException {
    try {
      return compressionFileDao.getInfoByName(fileName);
    } catch (EmptyResultDataAccessException e) {
      return null;
    } catch (Exception e) {
      throw new MetaStoreException(e);
    }
  }
}<|MERGE_RESOLUTION|>--- conflicted
+++ resolved
@@ -124,11 +124,8 @@
   private ClusterInfoDao clusterInfoDao;
   private SystemInfoDao systemInfoDao;
   private FileStateDao fileStateDao;
-<<<<<<< HEAD
   private CompressionFileDao compressionFileDao;
-=======
   private GeneralDao generalDao;
->>>>>>> 5f85bc65
 
   public MetaStore(DBPool pool) throws MetaStoreException {
     this.pool = pool;
@@ -153,11 +150,8 @@
     clusterInfoDao = new ClusterInfoDao(pool.getDataSource());
     systemInfoDao = new SystemInfoDao(pool.getDataSource());
     fileStateDao = new FileStateDao(pool.getDataSource());
-<<<<<<< HEAD
     compressionFileDao = new CompressionFileDao(pool.getDataSource());
-=======
     generalDao = new GeneralDao(pool.getDataSource());
->>>>>>> 5f85bc65
   }
 
   public Connection getConnection() throws MetaStoreException {
