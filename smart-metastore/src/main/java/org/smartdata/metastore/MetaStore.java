--- conflicted
+++ resolved
@@ -56,11 +56,8 @@
 import org.smartdata.model.ClusterInfo;
 import org.smartdata.model.CmdletInfo;
 import org.smartdata.model.CmdletState;
-<<<<<<< HEAD
 import org.smartdata.model.CompressionFileState;
-=======
 import org.smartdata.model.CompactFileState;
->>>>>>> 2cd81809
 import org.smartdata.model.DataNodeInfo;
 import org.smartdata.model.DataNodeStorageInfo;
 import org.smartdata.model.DetailedFileAction;
@@ -2120,27 +2117,12 @@
     }
   }
 
-<<<<<<< HEAD
   /**
    * Insert or update fileState.
    *
    * @param fileState
    * @throws MetaStoreException
    */
-  public synchronized void insertUpdateFileState(FileState fileState) throws MetaStoreException {
-    try {
-      fileStateDao.insertUpate(fileState);
-      // Update corresponding table if fileState is a specific FileState
-      if (fileState instanceof CompressionFileState) {
-       insertCompressedFile((CompressionFileState) fileState);
-      }
-      /*else if (fileState instanceof CompactFileState) {
-
-      } else if (fileState instanceof S3FileState) {
-
-      }
-      */
-=======
   public void insertUpdateFileState(FileState fileState)
       throws MetaStoreException {
     try {
@@ -2152,6 +2134,7 @@
           smallFileDao.insertUpdate(compactFileState);
           break;
         case COMPRESSION:
+          insertCompressedFile((CompressionFileState) fileState);
           break;
         case S3:
           break;
@@ -2167,13 +2150,11 @@
     try {
       fileStateDao.batchInsertUpdate(compactFileStates);
       smallFileDao.batchInsertUpdate(compactFileStates);
->>>>>>> 2cd81809
-    } catch (Exception e) {
-      throw new MetaStoreException(e);
-    }
-  }
-
-<<<<<<< HEAD
+    } catch (Exception e) {
+      throw new MetaStoreException(e);
+    }
+  }
+
   /**
    * Get FileState of the given path.
    *
@@ -2181,10 +2162,7 @@
    * @return
    * @throws MetaStoreException
    */
-  public synchronized FileState getFileState(String path) throws MetaStoreException {
-=======
   public FileState getFileState(String path) throws MetaStoreException {
->>>>>>> 2cd81809
     FileState fileState;
     try {
       fileState = fileStateDao.getByPath(path);
@@ -2197,6 +2175,11 @@
           fileState = smallFileDao.getFileStateByPath(path);
           break;
         case COMPRESSION:
+          CompressionFileState compressionFileState = getCompressionInfo(path);
+          if (compressionFileState != null) {
+            compressionFileState.setFileStage(fileState.getFileStage());
+            fileState = compressionFileState;
+          }
           break;
         case S3:
           fileState = new S3FileState(path);
@@ -2205,37 +2188,12 @@
       }
     } catch (EmptyResultDataAccessException e1) {
       fileState = new NormalFileState(path);
-<<<<<<< HEAD
-    } catch (Exception e) {
-      throw new MetaStoreException(e);
-=======
     } catch (Exception e2) {
       throw new MetaStoreException(e2);
->>>>>>> 2cd81809
     }
     return fileState;
   }
 
-<<<<<<< HEAD
-    // Fetch info from corresponding table to regenerate a specific FileState
-    switch (fileState.getFileType()) {
-      case NORMAL:
-        fileState = new NormalFileState(path);
-        break;
-      case COMPACT:
-        break;
-      case COMPRESSION:
-        CompressionFileState compressionFileState = getCompressionInfo(path);
-        if (compressionFileState != null) {
-          compressionFileState.setFileStage(fileState.getFileStage());
-          fileState = compressionFileState;
-        }
-        break;
-      case S3:
-        fileState = new S3FileState(path);
-        break;
-      default:
-=======
   public Map<String, FileState> getFileStates(List<String> paths)
       throws MetaStoreException {
     try {
@@ -2294,7 +2252,6 @@
       return new ArrayList<>();
     } catch (Exception e2) {
       throw new MetaStoreException(e2);
->>>>>>> 2cd81809
     }
   }
 
