/**
 * Licensed to the Apache Software Foundation (ASF) under one
 * or more contributor license agreements.  See the NOTICE file
 * distributed with this work for additional information
 * regarding copyright ownership.  The ASF licenses this file
 * to you under the Apache License, Version 2.0 (the
 * "License"); you may not use this file except in compliance
 * with the License.  You may obtain a copy of the License at
 *
 * http://www.apache.org/licenses/LICENSE-2.0
 *
 * Unless required by applicable law or agreed to in writing, software
 * distributed under the License is distributed on an "AS IS" BASIS,
 * WITHOUT WARRANTIES OR CONDITIONS OF ANY KIND, either express or implied.
 * See the License for the specific language governing permissions and
 * limitations under the License.
 */
package org.smartdata.metastore.utils;

import org.slf4j.Logger;
import org.slf4j.LoggerFactory;
import org.smartdata.conf.SmartConf;
import org.smartdata.conf.SmartConfKeys;
import org.smartdata.metastore.DruidPool;
import org.smartdata.metastore.MetaStore;
import org.smartdata.metastore.MetaStoreException;

import java.io.File;
import java.io.FileInputStream;
import java.net.URL;
import java.sql.Connection;
import java.sql.DriverManager;
import java.sql.ResultSet;
import java.sql.SQLException;
import java.sql.Statement;
import java.util.ArrayList;
import java.util.List;
import java.util.Map;
import java.util.Properties;

/**
 * Utilities for table operations.
 */
public class MetaStoreUtils {
  public static final String SQLITE_URL_PREFIX = "jdbc:sqlite:";
  public static final String MYSQL_URL_PREFIX = "jdbc:mysql:";
  static final Logger LOG = LoggerFactory.getLogger(MetaStoreUtils.class);

  public static Connection createConnection(String url,
      String userName, String password)
      throws ClassNotFoundException, SQLException {
    if (url.startsWith(SQLITE_URL_PREFIX)) {
      Class.forName("org.sqlite.JDBC");
    } else if (url.startsWith(MYSQL_URL_PREFIX)) {
      Class.forName("com.mysql.jdbc.Driver");
    }
    Connection conn = DriverManager.getConnection(url, userName, password);
    return conn;
  }

  public static Connection createConnection(String driver, String url,
      String userName,
      String password) throws ClassNotFoundException, SQLException {
    Class.forName(driver);
    Connection conn = DriverManager.getConnection(url, userName, password);
    return conn;
  }

  public static Connection createSqliteConnection(String dbFilePath)
      throws MetaStoreException {
    try {
      return createConnection("org.sqlite.JDBC", SQLITE_URL_PREFIX + dbFilePath,
          null, null);
    } catch (Exception e) {
      throw new MetaStoreException(e);
    }
  }

  public static void initializeDataBase(
      Connection conn) throws MetaStoreException {
    String createEmptyTables[] = new String[]{
        "DROP TABLE IF EXISTS access_count_tables;",
        "DROP TABLE IF EXISTS cached_files;",
        "DROP TABLE IF EXISTS ecpolicys;",
        "DROP TABLE IF EXISTS files;",
        "DROP TABLE IF EXISTS groups;",
        "DROP TABLE IF EXISTS owners;",
        "DROP TABLE IF EXISTS storages;",
        "DROP TABLE IF EXISTS storage_policy;",
        "DROP TABLE IF EXISTS xattr;",
        "DROP TABLE IF EXISTS rules;",
        "DROP TABLE IF EXISTS cmdlets;",
        "DROP TABLE IF EXISTS actions;",
        "DROP TABLE IF EXISTS blank_access_count_info;",  // for special cases
        "DROP TABLE IF EXISTS file_diff;",  // incremental diff for disaster recovery
<<<<<<< HEAD
        "DROP TABLE IF EXISTS global_config",
=======
        "DROP TABLE IF EXISTS cluster_config",
>>>>>>> 8193e1b1

        "CREATE TABLE access_count_tables (\n" +
            "  table_name varchar(255) NOT NULL,\n" +
            "  start_time bigint(20) NOT NULL,\n" +
            "  end_time bigint(20) NOT NULL\n" +
            ") ;",

        "CREATE TABLE blank_access_count_info (\n" +
            "  fid bigint(20) NOT NULL,\n" +
            "  count bigint(20) NOT NULL\n" +
            ") ;",

        "CREATE TABLE cached_files (\n" +
            "  fid bigint(20) NOT NULL,\n" +
            "  path varchar(4096) NOT NULL,\n" +
            "  from_time bigint(20) NOT NULL,\n" +
            "  last_access_time bigint(20) NOT NULL,\n" +
            "  num_accessed int(11) NOT NULL\n" +
            ") ;",

        "CREATE TABLE ecpolicys (\n" +
            "  id INTEGER PRIMARY KEY AUTOINCREMENT,\n" +
            "  name varchar(255) DEFAULT NULL,\n" +
            "  cellsize int(11) DEFAULT NULL,\n" +
            "  numDataUnits int(11) DEFAULT NULL,\n" +
            "  numParityUnits int(11) DEFAULT NULL,\n" +
            "  codecName varchar(64) DEFAULT NULL\n" +
            ") ;",

        "CREATE TABLE files (\n" +
            "  path varchar(4096) NOT NULL,\n" +
            "  fid bigint(20) NOT NULL,\n" +
            "  length bigint(20) DEFAULT NULL,\n" +
            "  block_replication smallint(6) DEFAULT NULL,\n" +
            "  block_size bigint(20) DEFAULT NULL,\n" +
            "  modification_time bigint(20) DEFAULT NULL,\n" +
            "  access_time bigint(20) DEFAULT NULL,\n" +
            "  is_dir tinyint(1) DEFAULT NULL,\n" +
            "  sid tinyint(4) DEFAULT NULL,\n" +
            "  oid smallint(6) DEFAULT NULL,\n" +
            "  gid smallint(6) DEFAULT NULL,\n" +
            "  permission smallint(6) DEFAULT NULL,\n" +
            "  ec_policy_id smallint(6) DEFAULT NULL\n" +
            ") ;",

        "CREATE TABLE groups (\n" +
            "  gid INTEGER PRIMARY KEY AUTOINCREMENT,\n" +
            "  group_name varchar(255) DEFAULT NULL\n" +
            ") ;",

        "CREATE TABLE owners (\n" +
            "  oid INTEGER PRIMARY KEY AUTOINCREMENT,\n" +
            "  owner_name varchar(255) DEFAULT NULL\n" +
            ") ;",

        "CREATE TABLE storages (\n" +
            "  type varchar(255) NOT NULL,\n" +
            "  capacity bigint(20) NOT NULL,\n" +
            "  free bigint(20) NOT NULL\n" +
            ") ;",

        "CREATE TABLE storage_policy (\n" +
            "  sid tinyint(4) NOT NULL,\n" +
            "  policy_name varchar(64) DEFAULT NULL\n" +
            ") ;",

        "INSERT INTO storage_policy VALUES ('0', 'HOT');",
        "INSERT INTO storage_policy VALUES ('2', 'COLD');",
        "INSERT INTO storage_policy VALUES ('5', 'WARM');",
        "INSERT INTO storage_policy VALUES ('7', 'HOT');",
        "INSERT INTO storage_policy VALUES ('10', 'ONE_SSD');",
        "INSERT INTO storage_policy VALUES ('12', 'ALL_SSD');",
        "INSERT INTO storage_policy VALUES ('15', 'LAZY_PERSIST');",

        "CREATE TABLE xattr (\n" +
            "  fid bigint(20) NOT NULL,\n" +
            "  namespace varchar(255) NOT NULL,\n" +
            "  name varchar(255) NOT NULL,\n" +
            "  value blob NOT NULL\n" +
            ") ;",

        "CREATE TABLE rules (\n" +
            "  id INTEGER PRIMARY KEY AUTOINCREMENT,\n" +
            // TODO: may required later
            // "  name varchar(255) DEFAULT NULL,\n" +
            "  state tinyint(4) NOT NULL,\n" +
            "  rule_text varchar(4096) NOT NULL,\n" +
            "  submit_time bigint(20) NOT NULL,\n" +
            "  last_check_time bigint(20) DEFAULT NULL,\n" +
            "  checked_count int(11) NOT NULL,\n" +
            "  cmdlets_generated int(11) NOT NULL\n" +
            ") ;",

        "CREATE TABLE cmdlets (\n" +
            "  cid INTEGER PRIMARY KEY,\n" +
            "  rid INTEGER NOT NULL,\n" +
            "  aids varchar(4096) NOT NULL,\n" +
            "  state tinyint(4) NOT NULL,\n" +
            "  parameters varchar(4096) NOT NULL,\n" +
            "  generate_time bigint(20) NOT NULL,\n" +
            "  state_changed_time bigint(20) NOT NULL\n" +
            ") ;",

        "CREATE TABLE actions (\n" +
            "  aid INTEGER PRIMARY KEY,\n" +
            "  cid INTEGER NOT NULL,\n" +
            "  action_name varchar(4096) NOT NULL,\n" +
            "  args varchar(4096) NOT NULL,\n" +
            "  result text NOT NULL,\n" +
            "  log text NOT NULL,\n" +
            "  successful tinyint(4) NOT NULL,\n" +
            "  create_time bigint(20) NOT NULL,\n" +
            "  finished tinyint(4) NOT NULL,\n" +
            "  finish_time bigint(20) NOT NULL,\n" +
            "  progress INTEGER NOT NULL\n" +
            ") ;",

        "CREATE TABLE file_diff (\n" +
            "  did INTEGER PRIMARY KEY AUTOINCREMENT,\n" +
            "  diff_type varchar(4096) NOT NULL,\n" +
            "  parameters varchar(4096) NOT NULL,\n" +
            "  applied tinyint(4) NOT NULL,\n" +
            "  create_time bigint(20) NOT NULL\n" +
            ") ;",
<<<<<<< HEAD
        "CREATE TABLE global_config (\n" +
            " cid INTEGER PRIMARY KEY AUTOINCREMENT,\n" +
            " property_name varchar(4096) NOT NULL UNIQUE,\n" +
            " property_value varchar(4096 ) NOT NULL\n" +
            ") ;"
=======

        "CREATE TABLE cluster_config (\n" +
            " cid INTEGER PRIMARY KEY AUTOINCREMENT,\n" +
            " node_name varchar(4096) NOT NULL UNIQUE,\n" +
            " config_path varchar(4096) NOT NULL\n" +
            ") ;",
>>>>>>> 8193e1b1
    };
    try {
      for (String s : createEmptyTables) {
        String url = conn.getMetaData().getURL();
        if (url.startsWith(MetaStoreUtils.MYSQL_URL_PREFIX)) {
          s = s.replace("AUTOINCREMENT", "AUTO_INCREMENT");
        }
        executeSql(conn, s);
      }
    } catch (Exception e) {
      throw new MetaStoreException(e);
    }
  }

  public static void executeSql(Connection conn, String sql)
      throws MetaStoreException {
    try {
      Statement s = conn.createStatement();
      s.execute(sql);
    } catch (Exception e) {
      throw new MetaStoreException(e);
    }
  }

  public static boolean supportsBatchUpdates(Connection conn) {
    try {
      return conn.getMetaData().supportsBatchUpdates();
    } catch (Exception e) {
      return false;
    }
  }

  public static void formatDatabase(SmartConf conf) throws MetaStoreException {
    getDBAdapter(conf).formatDataBase();
  }

  public static MetaStore getDBAdapter(
      SmartConf conf) throws MetaStoreException {
    URL pathUrl = ClassLoader.getSystemResource("");
    String path = pathUrl.getPath();

    String fileName = "druid.xml";
    String expectedCpPath = path + fileName;
    LOG.info("Expected DB connection pool configuration path = "
        + expectedCpPath);
    File cpConfigFile = new File(expectedCpPath);
    if (cpConfigFile.exists()) {
      LOG.info("Using pool configure file: " + expectedCpPath);
      Properties p = new Properties();
      try {
        p.loadFromXML(new FileInputStream(cpConfigFile));

        String url = conf.get(SmartConfKeys.SMART_METASTORE_DB_URL_KEY);
        if (url != null) {
          p.setProperty("url", url);
        }

        String purl = p.getProperty("url");
        if (purl == null || purl.length() == 0) {
          purl = getDefaultSqliteDB(); // For testing
          p.setProperty("url", purl);
          LOG.warn("Database URL not specified, using " + purl);
        }

        for (String key : p.stringPropertyNames()) {
          LOG.info("\t" + key + " = " + p.getProperty(key));
        }
        return new MetaStore(new DruidPool(p));
      } catch (Exception e) {
        throw new MetaStoreException(e);
      }
    } else {
      LOG.info("DB connection pool config file " + expectedCpPath
          + " NOT found.");
    }
    // Get Default configure from druid-template.xml
    fileName = "druid-template.xml";
    expectedCpPath = path + fileName;
    LOG.info("Expected DB connection pool configuration path = "
        + expectedCpPath);
    cpConfigFile = new File(expectedCpPath);
    LOG.info("Using pool configure file: " + expectedCpPath);
    Properties p = new Properties();
    try {
      p.loadFromXML(new FileInputStream(cpConfigFile));
    } catch (Exception e) {
      throw new MetaStoreException(e);
    }
    String url = conf.get(SmartConfKeys.SMART_METASTORE_DB_URL_KEY);
    if (url != null) {
      p.setProperty("url", url);
    }
    for (String key : p.stringPropertyNames()) {
      LOG.info("\t" + key + " = " + p.getProperty(key));
    }
    return new MetaStore(new DruidPool(p));
  }

  public static Integer getKey(Map<Integer, String> map, String value) {
    for (Integer key : map.keySet()) {
      if (map.get(key).equals(value)) {
        return key;
      }
    }
    return null;
  }

  /**
   * This default behavior provided here is mainly for convenience.
   *
   * @return
   */
  private static String getDefaultSqliteDB() throws MetaStoreException {
    String absFilePath = System.getProperty("user.home")
        + "/smart-test-default.db";
    File file = new File(absFilePath);
    if (file.exists()) {
      return MetaStoreUtils.SQLITE_URL_PREFIX + absFilePath;
    }
    try {
      Connection conn = MetaStoreUtils.createSqliteConnection(absFilePath);
      MetaStoreUtils.initializeDataBase(conn);
      conn.close();
    } catch (Exception e) {
      throw new MetaStoreException(e);
    }
    return MetaStoreUtils.SQLITE_URL_PREFIX + absFilePath;
  }

  public static void dropAllTablesSqlite(
      Connection conn) throws MetaStoreException {
    try {
      Statement s = conn.createStatement();
      ResultSet rs = s.executeQuery("SELECT tbl_name FROM sqlite_master;");
      List<String> list = new ArrayList<>();
      while (rs.next()) {
        list.add(rs.getString(1));
      }
      for (String tb : list) {
        if (!"sqlite_sequence".equals(tb)) {
          s.execute("DROP TABLE IF EXISTS '" + tb + "';");
        }
      }
    } catch (Exception e) {
      throw new MetaStoreException(e);
    }
  }

  public static void dropAllTablesMysql(Connection conn,
      String url) throws MetaStoreException {
    try {
      Statement stat = conn.createStatement();
      String dbName;
      if (url.contains("?")) {
        dbName = url.substring(url.indexOf("/", 13) + 1, url.indexOf("?"));
      } else {
        dbName = url.substring(url.lastIndexOf("/") + 1, url.length());
      }
      LOG.info("Drop All tables of Current DBname: " + dbName);
      ResultSet rs = stat.executeQuery("SELECT TABLE_NAME FROM "
          + "INFORMATION_SCHEMA.TABLES WHERE TABLE_SCHEMA = '" + dbName + "';");
      List<String> tbList = new ArrayList<>();
      while (rs.next()) {
        tbList.add(rs.getString(1));
      }
      for (String tb : tbList) {
        LOG.info(tb);
        stat.execute("DROP TABLE IF EXISTS " + tb + ";");
      }
    } catch (Exception e) {
      throw new MetaStoreException(e);
    }
  }
}<|MERGE_RESOLUTION|>--- conflicted
+++ resolved
@@ -93,11 +93,9 @@
         "DROP TABLE IF EXISTS actions;",
         "DROP TABLE IF EXISTS blank_access_count_info;",  // for special cases
         "DROP TABLE IF EXISTS file_diff;",  // incremental diff for disaster recovery
-<<<<<<< HEAD
         "DROP TABLE IF EXISTS global_config",
-=======
         "DROP TABLE IF EXISTS cluster_config",
->>>>>>> 8193e1b1
+
 
         "CREATE TABLE access_count_tables (\n" +
             "  table_name varchar(255) NOT NULL,\n" +
@@ -222,20 +220,16 @@
             "  applied tinyint(4) NOT NULL,\n" +
             "  create_time bigint(20) NOT NULL\n" +
             ") ;",
-<<<<<<< HEAD
         "CREATE TABLE global_config (\n" +
             " cid INTEGER PRIMARY KEY AUTOINCREMENT,\n" +
             " property_name varchar(4096) NOT NULL UNIQUE,\n" +
             " property_value varchar(4096 ) NOT NULL\n" +
-            ") ;"
-=======
-
+            ") ;",
         "CREATE TABLE cluster_config (\n" +
             " cid INTEGER PRIMARY KEY AUTOINCREMENT,\n" +
             " node_name varchar(4096) NOT NULL UNIQUE,\n" +
             " config_path varchar(4096) NOT NULL\n" +
-            ") ;",
->>>>>>> 8193e1b1
+            ") ;"
     };
     try {
       for (String s : createEmptyTables) {
