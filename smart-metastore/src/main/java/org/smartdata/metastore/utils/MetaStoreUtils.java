/**
 * Licensed to the Apache Software Foundation (ASF) under one
 * or more contributor license agreements.  See the NOTICE file
 * distributed with this work for additional information
 * regarding copyright ownership.  The ASF licenses this file
 * to you under the Apache License, Version 2.0 (the
 * "License"); you may not use this file except in compliance
 * with the License.  You may obtain a copy of the License at
 *
 * http://www.apache.org/licenses/LICENSE-2.0
 *
 * Unless required by applicable law or agreed to in writing, software
 * distributed under the License is distributed on an "AS IS" BASIS,
 * WITHOUT WARRANTIES OR CONDITIONS OF ANY KIND, either express or implied.
 * See the License for the specific language governing permissions and
 * limitations under the License.
 */
package org.smartdata.metastore.utils;

import com.google.common.hash.Hashing;
import com.mysql.jdbc.NonRegisteringDriver;
import org.apache.commons.lang.StringUtils;
import org.slf4j.Logger;
import org.slf4j.LoggerFactory;
import org.smartdata.conf.SmartConf;
import org.smartdata.conf.SmartConfKeys;
import org.smartdata.metastore.DruidPool;
import org.smartdata.metastore.MetaStore;
import org.smartdata.metastore.MetaStoreException;

import java.io.File;
import java.io.FileInputStream;
import java.net.URL;
import java.nio.charset.StandardCharsets;
import java.sql.Connection;
import java.sql.DriverManager;
import java.sql.ResultSet;
import java.sql.SQLException;
import java.sql.Statement;
import java.util.ArrayList;
import java.util.InvalidPropertiesFormatException;
import java.util.List;
import java.util.Map;
import java.util.Properties;
import java.util.regex.Matcher;
import java.util.regex.Pattern;

import static org.springframework.jdbc.support.JdbcUtils.closeConnection;

/**
 * Utilities for table operations.
 */
public class MetaStoreUtils {
  public static final String SQLITE_URL_PREFIX = "jdbc:sqlite:";
  public static final String MYSQL_URL_PREFIX = "jdbc:mysql:";
  public static final String[] DB_NAME_NOT_ALLOWED =
      new String[] {
        "mysql",
        "sys",
        "information_schema",
        "INFORMATION_SCHEMA",
        "performance_schema",
        "PERFORMANCE_SCHEMA"
      };
  public static final String TIDB_DB_NAME = "ssm";
  static final Logger LOG = LoggerFactory.getLogger(MetaStoreUtils.class);
  private static boolean tidbInited = false;
  public static final String TABLESET[] = new String[]{
            "access_count_table",
            "blank_access_count_info",
            "cached_file",
            "ec_policy",
            "file",
            "storage",
            "storage_hist",
            "storage_policy",
            "xattr",
            "datanode_info",
            "datanode_storage_info",
            "rule",
            "cmdlet",
            "action",
            "file_diff",
            "global_config",
            "cluster_config",
            "sys_info",
            "cluster_info",
            "backup_file",
            "file_state",
<<<<<<< HEAD
            "compression_file",
            "small_file"
=======
            "small_file",
            "user_info"
>>>>>>> b2c293a3
  };

  public static Connection createConnection(String url,
      String userName, String password)
      throws ClassNotFoundException, SQLException {
    if (url.startsWith(SQLITE_URL_PREFIX)) {
      Class.forName("org.sqlite.JDBC");
    } else if (url.startsWith(MYSQL_URL_PREFIX)) {
      Class.forName("com.mysql.jdbc.Driver");
    }
    Connection conn = DriverManager.getConnection(url, userName, password);
    return conn;
  }

  public static Connection createConnection(String driver, String url,
      String userName,
      String password) throws ClassNotFoundException, SQLException {
    Class.forName(driver);
    Connection conn = DriverManager.getConnection(url, userName, password);
    return conn;
  }

  public static Connection createSqliteConnection(String dbFilePath)
      throws MetaStoreException {
    try {
      return createConnection("org.sqlite.JDBC", SQLITE_URL_PREFIX + dbFilePath,
          null, null);
    } catch (Exception e) {
      throw new MetaStoreException(e);
    }
  }

  public static int getTableSetNum(Connection conn, String tableSet[]) throws MetaStoreException {
    String tables = "('" + StringUtils.join(tableSet, "','") + "')";
    try {
      String url = conn.getMetaData().getURL();
      String query;
      if (url.startsWith(MetaStoreUtils.MYSQL_URL_PREFIX)) {
        String dbName = getMysqlDBName(url);
        query = String.format("SELECT COUNT(*) FROM INFORMATION_SCHEMA.TABLES "
                + "WHERE TABLE_SCHEMA='%s' AND TABLE_NAME IN %s", dbName, tables);
      } else if (url.startsWith(MetaStoreUtils.SQLITE_URL_PREFIX)) {
        query = String.format("SELECT COUNT(*) FROM sqlite_master "
                + "WHERE TYPE='table' AND NAME IN %s", tables);
      } else {
        throw new MetaStoreException("The jdbc url is not valid for SSM use.");
      }

      int num = 0;
      Statement s = conn.createStatement();
      ResultSet rs = s.executeQuery(query);
      if (rs.next()) {
        num = rs.getInt(1);
      }
      return num;
    } catch (Exception e) {
      throw new MetaStoreException(e);
    } finally {
      closeConnection(conn);
    }
  }

  public static void initializeDataBase(
      Connection conn) throws MetaStoreException {
    ArrayList<String> tableList = new ArrayList<>();
    for (String table: TABLESET) {
      tableList.add("DROP TABLE IF EXISTS " + table);
    }
    String deleteExistingTables[] = tableList.toArray(new String[tableList.size()]);
    String password = Hashing.sha512().hashString("ssm@123", StandardCharsets.UTF_8).toString();
    String createEmptyTables[] =
        new String[] {
          "CREATE TABLE access_count_table (\n"
              + "  table_name varchar(255) PRIMARY KEY,\n"
              + "  start_time bigint(20) NOT NULL,\n"
              + "  end_time bigint(20) NOT NULL\n"
              + ") ;",
          "CREATE TABLE blank_access_count_info (\n"
              + "  fid bigint(20) NOT NULL,\n"
              + "  count bigint(20) NOT NULL\n"
              + ") ;",
          "CREATE TABLE cached_file (\n"
              + "  fid bigint(20) NOT NULL,\n"
              + "  path varchar(1000) NOT NULL,\n"
              + "  from_time bigint(20) NOT NULL,\n"
              + "  last_access_time bigint(20) NOT NULL,\n"
              + "  accessed_num int(11) NOT NULL\n"
              + ") ;",
          "CREATE INDEX cached_file_fid_idx ON cached_file (fid);",
          "CREATE INDEX cached_file_path_idx ON cached_file (path);",
          "CREATE TABLE ec_policy (\n"
              + "  id tinyint(1) NOT NULL PRIMARY KEY,\n"
              + "  policy_name varchar(255) NOT NULL\n"
              + ") ;",
          "CREATE TABLE file (\n"
              + "  path varchar(1000) NOT NULL,\n"
              + "  fid bigint(20) NOT NULL,\n"
              + "  length bigint(20) DEFAULT NULL,\n"
              + "  block_replication smallint(6) DEFAULT NULL,\n"
              + "  block_size bigint(20) DEFAULT NULL,\n"
              + "  modification_time bigint(20) DEFAULT NULL,\n"
              + "  access_time bigint(20) DEFAULT NULL,\n"
              + "  is_dir tinyint(1) DEFAULT NULL,\n"
              + "  sid tinyint(4) DEFAULT NULL,\n"
              + "  owner varchar(255) DEFAULT NULL,\n"
              + "  owner_group varchar(255) DEFAULT NULL,\n"
              + "  permission smallint(6) DEFAULT NULL,\n"
              + "  ec_policy_id tinyint(1) DEFAULT NULL\n"
              + ") ;",
          "CREATE INDEX file_fid_idx ON file (fid);",
          "CREATE INDEX file_path_idx ON file (path);",
          "CREATE TABLE storage (\n"
              + "  type varchar(32) PRIMARY KEY,\n"
              + "  time_stamp bigint(20) DEFAULT NULL,\n"
              + "  capacity bigint(20) NOT NULL,\n"
              + "  free bigint(20) NOT NULL\n"
              + ") ;",
          "CREATE TABLE storage_hist (\n" // Keep this compatible with Table 'storage'
              + "  type varchar(64),\n"
              + "  time_stamp bigint(20) DEFAULT NULL,\n"
              + "  capacity bigint(20) NOT NULL,\n"
              + "  free bigint(20) NOT NULL\n"
              + ") ;",
          "CREATE INDEX type_idx ON storage_hist (type);",
          "CREATE INDEX time_stamp_idx ON storage_hist (time_stamp);",
          "CREATE TABLE storage_policy (\n"
              + "  sid tinyint(4) PRIMARY KEY,\n"
              + "  policy_name varchar(64) DEFAULT NULL\n"
              + ") ;",
          "INSERT INTO storage_policy VALUES ('0', 'UNDEF');",
          "INSERT INTO storage_policy VALUES ('2', 'COLD');",
          "INSERT INTO storage_policy VALUES ('5', 'WARM');",
          "INSERT INTO storage_policy VALUES ('7', 'HOT');",
          "INSERT INTO storage_policy VALUES ('10', 'ONE_SSD');",
          "INSERT INTO storage_policy VALUES ('12', 'ALL_SSD');",
          "INSERT INTO storage_policy VALUES ('15', 'LAZY_PERSIST');",
          "CREATE TABLE xattr (\n"
              + "  fid bigint(20) NOT NULL,\n"
              + "  namespace varchar(255) NOT NULL,\n"
              + "  name varchar(255) NOT NULL,\n"
              + "  value blob NOT NULL\n"
              + ") ;",
          "CREATE INDEX xattr_fid_idx ON xattr (fid);",
          "CREATE TABLE datanode_info (\n"
              + "  uuid varchar(64) PRIMARY KEY,\n"
              + "  hostname varchar(255) NOT NULL,\n"
              + // DatanodeInfo
              "  rpcAddress varchar(21) DEFAULT NULL,\n"
              + "  cache_capacity bigint(20) DEFAULT NULL,\n"
              + "  cache_used bigint(20) DEFAULT NULL,\n"
              + "  location varchar(255) DEFAULT NULL\n"
              + ") ;",
          "CREATE TABLE datanode_storage_info (\n"
              + "  uuid varchar(64) NOT NULL,\n"
              + "  sid tinyint(4) NOT NULL,\n"
              + // storage type
              "  state tinyint(4) NOT NULL,\n"
              + // DatanodeStorage.state
              "  storage_id varchar(64) NOT NULL,\n"
              + // StorageReport ...
              "  failed tinyint(1) DEFAULT NULL,\n"
              + "  capacity bigint(20) DEFAULT NULL,\n"
              + "  dfs_used bigint(20) DEFAULT NULL,\n"
              + "  remaining bigint(20) DEFAULT NULL,\n"
              + "  block_pool_used bigint(20) DEFAULT NULL\n"
              + ") ;",
          "CREATE TABLE rule (\n"
              + "  id INTEGER PRIMARY KEY AUTOINCREMENT,\n"
              + "  name varchar(255) DEFAULT NULL,\n"
              + "  state tinyint(4) NOT NULL,\n"
              + "  rule_text varchar(4096) NOT NULL,\n"
              + "  submit_time bigint(20) NOT NULL,\n"
              + "  last_check_time bigint(20) DEFAULT NULL,\n"
              + "  checked_count int(11) NOT NULL,\n"
              + "  generated_cmdlets int(11) NOT NULL\n"
              + ") ;",
          "CREATE TABLE cmdlet (\n"
              + "  cid INTEGER PRIMARY KEY,\n"
              + "  rid INTEGER NOT NULL,\n"
              + "  aids varchar(4096) NOT NULL,\n"
              + "  state tinyint(4) NOT NULL,\n"
              + "  parameters varchar(4096) NOT NULL,\n"
              + "  generate_time bigint(20) NOT NULL,\n"
              + "  state_changed_time bigint(20) NOT NULL\n"
              + ") ;",
          "CREATE TABLE action (\n"
              + "  aid INTEGER PRIMARY KEY,\n"
              + "  cid INTEGER NOT NULL,\n"
              + "  action_name varchar(4096) NOT NULL,\n"
              + "  args text NOT NULL,\n"
              + "  result mediumtext NOT NULL,\n"
              + "  log longtext NOT NULL,\n"
              + "  successful tinyint(4) NOT NULL,\n"
              + "  create_time bigint(20) NOT NULL,\n"
              + "  finished tinyint(4) NOT NULL,\n"
              + "  finish_time bigint(20) NOT NULL,\n"
              + "  exec_host varchar(255),\n"
              + "  progress float NOT NULL\n"
              + ") ;",
          "CREATE TABLE file_diff (\n"
              + "  did INTEGER PRIMARY KEY AUTOINCREMENT,\n"
              + "  rid INTEGER NOT NULL,\n"
              + "  diff_type varchar(4096) NOT NULL,\n"
              + "  src varchar(1000) NOT NULL,\n"
              + "  parameters varchar(4096) NOT NULL,\n"
              + "  state tinyint(4) NOT NULL,\n"
              + "  create_time bigint(20) NOT NULL\n"
              + ") ;",
          "CREATE INDEX file_diff_idx ON file_diff (src);",
          "CREATE TABLE global_config (\n"
              + " cid INTEGER PRIMARY KEY AUTOINCREMENT,\n"
              + " property_name varchar(512) NOT NULL UNIQUE,\n"
              + " property_value varchar(3072) NOT NULL\n"
              + ") ;",
          "CREATE TABLE cluster_config (\n"
              + " cid INTEGER PRIMARY KEY AUTOINCREMENT,\n"
              + " node_name varchar(512) NOT NULL UNIQUE,\n"
              + " config_path varchar(3072) NOT NULL\n"
              + ") ;",
          "CREATE TABLE sys_info (\n"
              + "  property varchar(512) PRIMARY KEY,\n"
              + "  value varchar(4096) NOT NULL\n"
              + ");",
          "CREATE TABLE user_info (\n"
              + "  user_name varchar(20) PRIMARY KEY,\n"
              + "  user_password varchar(256) NOT NULL\n"
              + ");",
          "INSERT INTO user_info VALUES('admin','" + password + "');",
          "CREATE TABLE cluster_info (\n"
              + "  cid INTEGER PRIMARY KEY AUTOINCREMENT,\n"
              + "  name varchar(512) NOT NULL UNIQUE,\n"
              + "  url varchar(4096) NOT NULL,\n"
              + "  conf_path varchar(4096) NOT NULL,\n"
              + "  state varchar(64) NOT NULL,\n"
              + // ClusterState
              "  type varchar(64) NOT NULL\n"
              + // ClusterType
              ");",
          "CREATE TABLE backup_file (\n"
              + " rid bigint(20) NOT NULL,\n"
              + " src varchar(4096) NOT NULL,\n"
              + " dest varchar(4096) NOT NULL,\n"
              + " period bigint(20) NOT NULL\n"
              + ") ;",
          "CREATE INDEX backup_file_rid_idx ON backup_file (rid);",
          "CREATE TABLE file_state (\n"
              + " path varchar(512) PRIMARY KEY,\n"
              + " type tinyint(4) NOT NULL,\n"
              + " stage tinyint(4) NOT NULL\n"
              + ");",
          "CREATE TABLE compression_file (\n"
              + " file_name varchar(512) PRIMARY KEY,\n"
              + " buffer_size int(11) NOT NULL,\n"
              + " compression_impl varchar(64) NOT NULL,\n"
              + " original_length bigint(20) NOT NULL,\n"
              + " compressed_length bigint(20) NOT NULL,\n"
              + " originalPos text NOT NULL,\n"
              + " compressedPos text NOT NULL\n"
              + ");",
          "CREATE TABLE small_file (\n"
              + "path varchar(1000) NOT NULL PRIMARY KEY,\n"
              + "container_file_path varchar(4096) NOT NULL,\n"
              + "offset bigint(20) NOT NULL,\n"
              + "length bigint(20) NOT NULL\n"
              + ");"
        };
    try {
      for (String s : deleteExistingTables) {
        // Drop table if exists
        LOG.debug(s);
        executeSql(conn, s);
      }
      // Handle mysql related features
      String url = conn.getMetaData().getURL();
      boolean mysql = url.startsWith(MetaStoreUtils.MYSQL_URL_PREFIX);
      boolean mysqlOldRelease = false;
      if (mysql) {
        // Mysql version number
        double mysqlVersion =
            conn.getMetaData().getDatabaseMajorVersion()
                + conn.getMetaData().getDatabaseMinorVersion() * 0.1;
        LOG.debug("Mysql Version Number {}", mysqlVersion);
        if (mysqlVersion < 5.5) {
          LOG.error("Required Mysql version >= 5.5, but current is " + mysqlVersion);
          throw new MetaStoreException("Mysql version " + mysqlVersion + " is below requirement!");
        } else if (mysqlVersion < 5.7 && mysqlVersion >= 5.5) {
          mysqlOldRelease = true;
        }
      }
      if (mysqlOldRelease) {
        // Enable dynamic file format to avoid index length limit 767
        executeSql(conn, "SET GLOBAL innodb_file_format=barracuda;");
        executeSql(conn, "SET GLOBAL innodb_file_per_table=true;");
        executeSql(conn, "SET GLOBAL innodb_large_prefix = ON;");
      }
      for (String s : createEmptyTables) {
        // Solve mysql and sqlite sql difference
        s = sqlCompatibility(mysql, mysqlOldRelease, s);
        LOG.debug(s);
        executeSql(conn, s);
      }
    } catch (Exception e) {
      throw new MetaStoreException(e);
    }
  }

  /**
   * * Solve SQL compatibility problem caused by mysql and sqlite. * Note that mysql 5.6 or earlier
   * cannot support index length larger than 767. * Meanwhile, sqlite's keywords are a little
   * different from mysql.
   *
   * @param mysql boolean
   * @param mysqlOldRelease boolean mysql version is earlier than 5.6
   * @param sql String sql
   * @return converted sql
   */
  private static String sqlCompatibility(boolean mysql, boolean mysqlOldRelease, String sql) {
    if (mysql) {
      // path/src index should be set to less than 767
      // to avoid "Specified key was too long" in
      // Mysql 5.6 or previous version
      if (mysqlOldRelease) {
        // Fix index size 767 in mysql 5.6 or previous version
        if (sql.startsWith("CREATE INDEX")
            && (sql.contains("path") || sql.contains("src"))) {
          // Index longer than 767
          sql = sql.replace(");", "(749));");
        } else if (sql.contains("PRIMARY KEY")) {
          // Primary key longer than 749
          Pattern p = Pattern.compile("([1-9]\\d{3,}|7[5-9][0-9]|[8-9]\\d{2}).{2,15}PRIMARY");
          Matcher m = p.matcher(sql);
          if (m.find()) {
            // Make this table dynamic
            sql = sql.replace(");", ") ROW_FORMAT=DYNAMIC ENGINE=INNODB;");
            LOG.debug(sql);
          }
        }
      }
      // Replace AUTOINCREMENT with AUTO_INCREMENT
      if (sql.contains("AUTOINCREMENT")) {
        sql = sql.replace("AUTOINCREMENT", "AUTO_INCREMENT");
      }
    }
    return sql;
  }

  public static void executeSql(Connection conn, String sql)
      throws MetaStoreException {
    try {
      Statement s = conn.createStatement();
      s.execute(sql);
    } catch (Exception e) {
      LOG.error("SQL execution error " + sql);
      throw new MetaStoreException(e);
    }
  }

  public static boolean supportsBatchUpdates(Connection conn) {
    try {
      return conn.getMetaData().supportsBatchUpdates();
    } catch (Exception e) {
      return false;
    }
  }

  public static void formatDatabase(SmartConf conf) throws MetaStoreException {
    getDBAdapter(conf).formatDataBase();
  }

  public static void checkTables(SmartConf conf) throws MetaStoreException {
    getDBAdapter(conf).checkTables();
  }

  public static String getMysqlDBName(String url) throws SQLException {
    NonRegisteringDriver nonRegisteringDriver = new NonRegisteringDriver();
    Properties properties = nonRegisteringDriver.parseURL(url, null);
    return properties.getProperty(nonRegisteringDriver.DBNAME_PROPERTY_KEY);
  }

  public static MetaStore getDBAdapter(
          SmartConf conf) throws MetaStoreException {
    URL pathUrl = ClassLoader.getSystemResource("");
    String path = pathUrl.getPath();

    String fileName = "druid.xml";
    String expectedCpPath = path + fileName;
    LOG.info("Expected DB connection pool configuration path = "
            + expectedCpPath);
    File cpConfigFile = new File(expectedCpPath);
    if (cpConfigFile.exists()) {
      LOG.info("Using pool configure file: " + expectedCpPath);
      Properties p = new Properties();
      try {
        p.loadFromXML(new FileInputStream(cpConfigFile));

        String url = conf.get(SmartConfKeys.SMART_METASTORE_DB_URL_KEY);
        if (url != null) {
          p.setProperty("url", url);
        }

        String purl = p.getProperty("url");
        if (purl == null || purl.length() == 0) {
          purl = getDefaultSqliteDB(); // For testing
          p.setProperty("url", purl);
          LOG.warn("Database URL not specified, using " + purl);
        }

        if (purl.startsWith(MetaStoreUtils.MYSQL_URL_PREFIX)) {
          String dbName = getMysqlDBName(purl);
          for (String name : DB_NAME_NOT_ALLOWED) {
            if (dbName.equals(name)) {
              throw new MetaStoreException(
                      String.format(
                              "The database %s in mysql is for DB system use, "
                                      + "please appoint other database in druid.xml.",
                              name));
            }
          }
        }

        for (String key : p.stringPropertyNames()) {
          if (key.equals("password")) {
            LOG.info("\t" + key + " = **********");
          } else {
            LOG.info("\t" + key + " = " + p.getProperty(key));
          }
        }
        return new MetaStore(new DruidPool(p));
      } catch (Exception e) {
        if (e instanceof InvalidPropertiesFormatException) {
          throw new MetaStoreException(
                  "Malformat druid.xml, please check the file.", e);
        } else {
          throw new MetaStoreException(e);
        }
      }
    } else {
      LOG.info("DB connection pool config file " + expectedCpPath
              + " NOT found.");
    }
    // Get Default configure from druid-template.xml
    fileName = "druid-template.xml";
    expectedCpPath = path + fileName;
    LOG.info("Expected DB connection pool configuration path = "
            + expectedCpPath);
    cpConfigFile = new File(expectedCpPath);
    LOG.info("Using pool configure file: " + expectedCpPath);
    Properties p = new Properties();
    try {
      p.loadFromXML(new FileInputStream(cpConfigFile));
    } catch (Exception e) {
      throw new MetaStoreException(e);
    }
    String url = conf.get(SmartConfKeys.SMART_METASTORE_DB_URL_KEY);
    if (url != null) {
      p.setProperty("url", url);
    }
    for (String key : p.stringPropertyNames()) {
      LOG.info("\t" + key + " = " + p.getProperty(key));
    }
    return new MetaStore(new DruidPool(p));
  }

  public static Integer getKey(Map<Integer, String> map, String value) {
    for (Integer key : map.keySet()) {
      if (map.get(key).equals(value)) {
        return key;
      }
    }
    return null;
  }

  /**
   * Retrieve table column names.
   *
   * @param conn
   * @param tableName
   * @return
   * @throws MetaStoreException
   */
  public static List<String> getTableColumns(Connection conn, String tableName)
    throws MetaStoreException {
    List<String> ret = new ArrayList<>();
    try {
      ResultSet res = conn.getMetaData().getColumns(null, null, tableName, null);
      while (res.next()) {
        ret.add(res.getString("COLUMN_NAME"));
      }
      return ret;
    } catch (Exception e) {
      throw new MetaStoreException(e);
    }
  }

  /**
   * This default behavior provided here is mainly for convenience.
   *
   * @return
   */
  private static String getDefaultSqliteDB() throws MetaStoreException {
    String absFilePath = System.getProperty("user.home")
        + "/smart-test-default.db";
    File file = new File(absFilePath);
    if (file.exists()) {
      return MetaStoreUtils.SQLITE_URL_PREFIX + absFilePath;
    }
    try {
      Connection conn = MetaStoreUtils.createSqliteConnection(absFilePath);
      MetaStoreUtils.initializeDataBase(conn);
      conn.close();
    } catch (Exception e) {
      throw new MetaStoreException(e);
    }
    return MetaStoreUtils.SQLITE_URL_PREFIX + absFilePath;
  }

  public static void dropAllTablesSqlite(
      Connection conn) throws MetaStoreException {
    try {
      Statement s = conn.createStatement();
      ResultSet rs = s.executeQuery("SELECT tbl_name FROM sqlite_master;");
      List<String> list = new ArrayList<>();
      while (rs.next()) {
        list.add(rs.getString(1));
      }
      for (String tb : list) {
        if (!"sqlite_sequence".equals(tb)) {
          s.execute("DROP TABLE IF EXISTS '" + tb + "';");
        }
      }
    } catch (Exception e) {
      throw new MetaStoreException(e);
    }
  }

  public static void dropAllTablesMysql(Connection conn,
      String url) throws MetaStoreException {
    try {
      Statement stat = conn.createStatement();
      String dbName = getMysqlDBName(url);
      LOG.info("Drop All tables of Current DBname: " + dbName);
      ResultSet rs = stat.executeQuery("SELECT TABLE_NAME FROM "
          + "INFORMATION_SCHEMA.TABLES WHERE TABLE_SCHEMA = '" + dbName + "';");
      List<String> tbList = new ArrayList<>();
      while (rs.next()) {
        tbList.add(rs.getString(1));
      }
      for (String tb : tbList) {
        LOG.info(tb);
        stat.execute("DROP TABLE IF EXISTS " + tb + ";");
      }
    } catch (Exception e) {
      throw new MetaStoreException(e);
    }
  }

  public static void initTidb(String url, String user, String password)
          throws MetaStoreException {
    Connection conn;
    try {
      conn = createConnection(url, user, "");
      Statement stat = conn.createStatement();
      stat.executeUpdate(String.format("CREATE DATABASE IF NOT EXISTS %s", TIDB_DB_NAME));
      stat.executeQuery(String.format("SET PASSWORD FOR root = PASSWORD('%s')", password));
    } catch (SQLException ex) {
      try {
        conn = createConnection(url, user, password);
        Statement stat = conn.createStatement();
        stat.executeUpdate(String.format("CREATE DATABASE IF NOT EXISTS %s", TIDB_DB_NAME));
      } catch (Exception e) {
        throw new MetaStoreException(ex);
      }
    } catch (Exception ex) {
      throw new MetaStoreException(ex);
    }
    tidbInited = true;
    LOG.info("Tidb is initialized.");
  }
}
<|MERGE_RESOLUTION|>--- conflicted
+++ resolved
@@ -87,13 +87,9 @@
             "cluster_info",
             "backup_file",
             "file_state",
-<<<<<<< HEAD
             "compression_file",
-            "small_file"
-=======
             "small_file",
             "user_info"
->>>>>>> b2c293a3
   };
 
   public static Connection createConnection(String url,
